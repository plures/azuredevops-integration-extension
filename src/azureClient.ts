--- conflicted
+++ resolved
@@ -991,47 +991,10 @@
             const idx = wiqlToSend.lastIndexOf('ORDER BY');
             const head = idx > -1 ? wiqlToSend.slice(0, idx).trimEnd() : wiqlToSend;
             const tail = idx > -1 ? wiqlToSend.slice(idx) : 'ORDER BY [System.ChangedDate] DESC';
-<<<<<<< HEAD
             let bounded = `${head}\nAND [System.ChangedDate] >= @Today - ${DAYS}\n${tail}`;
             // Apply @Me replacement again if present (only for on-prem/TFS)
             if (/@Me\b/i.test(bounded) && this.identityName) {
               try {
-=======
-
-            // Check if query already has a ChangedDate filter - if so, replace it; otherwise add it
-            let bounded: string;
-            if (/\[System\.ChangedDate\]\s*>=\s*@Today/i.test(head)) {
-              // Replace existing ChangedDate filter with shorter window
-              bounded =
-                head.replace(
-                  /\[System\.ChangedDate\]\s*>=\s*@Today\s*-\s*\d+/i,
-                  `[System.ChangedDate] >= @Today - ${DAYS}`
-                ) +
-                '\n' +
-                tail;
-            } else {
-              // Add new ChangedDate filter
-              bounded = `${head}\nAND [System.ChangedDate] >= @Today - ${DAYS}\n${tail}`;
-            }
-
-            // Ensure project filter is present for all queries during retry.
-            // Many large result sets can be reduced by scoping to the current project.
-            // This applies to custom WIQL queries and any built-in query that might be
-            // executed in a context where project scoping is beneficial.
-            if (!/\[System\.TeamProject\]\s*=\s*@Project/i.test(bounded)) {
-              const whereIdx = bounded.indexOf('WHERE');
-              if (whereIdx > -1) {
-                bounded =
-                  bounded.slice(0, whereIdx + 5) +
-                  ` [System.TeamProject] = @Project AND` +
-                  bounded.slice(whereIdx + 5);
-              }
-            }
-
-            // Apply @Me replacement again if present
-            try {
-              if (/@Me\b/i.test(bounded)) {
->>>>>>> 2ff77de8
                 const resolved3 = await this._getAuthenticatedIdentity();
                 if (resolved3) {
                   const idVal3 =

--- conflicted
+++ resolved
@@ -80,16 +80,7 @@
       on: {
         PAUSE: {
           target: 'paused',
-<<<<<<< HEAD
-          actions: [
-            assign(() => ({
-              isPaused: true,
-              pausedAt: Date.now(),
-            })),
-          ],
-=======
           actions: [assign(() => ({ isPaused: true, pausedAt: Date.now() }))],
->>>>>>> 93c26ad1
         },
 
         STOP: {
@@ -114,14 +105,7 @@
         INACTIVITY_TIMEOUT: {
           target: 'paused',
           actions: [
-<<<<<<< HEAD
-            assign(() => ({
-              isPaused: true,
-              pausedAt: Date.now(),
-            })),
-=======
             assign(() => ({ isPaused: true, pausedAt: Date.now() })),
->>>>>>> 93c26ad1
             () => logger.info('Timer paused due to inactivity'),
           ],
         },
@@ -136,15 +120,6 @@
           actions: [
             assign(({ context }) => {
               const now = Date.now();
-<<<<<<< HEAD
-              // Calculate pause duration and adjust startTime to exclude it
-              const pauseDuration = context.pausedAt ? now - context.pausedAt : 0;
-              const newStartTime = context.startTime ? context.startTime + pauseDuration : now;
-              return {
-                isPaused: false,
-                pausedAt: undefined,
-                startTime: newStartTime,
-=======
               // Calculate pause duration and adjust startTime forward to exclude it
               const pauseDuration = context.pausedAt ? now - context.pausedAt : 0;
               const adjustedStartTime = context.startTime ? context.startTime + pauseDuration : now;
@@ -152,7 +127,6 @@
                 isPaused: false,
                 startTime: adjustedStartTime,
                 pausedAt: undefined,
->>>>>>> 93c26ad1
                 lastActivity: now,
               };
             }),
@@ -181,15 +155,6 @@
             actions: [
               assign(({ context }) => {
                 const now = Date.now();
-<<<<<<< HEAD
-                // Calculate pause duration and adjust startTime to exclude it
-                const pauseDuration = context.pausedAt ? now - context.pausedAt : 0;
-                const newStartTime = context.startTime ? context.startTime + pauseDuration : now;
-                return {
-                  isPaused: false,
-                  pausedAt: undefined,
-                  startTime: newStartTime,
-=======
                 // Calculate pause duration and adjust startTime forward to exclude it
                 const pauseDuration = context.pausedAt ? now - context.pausedAt : 0;
                 const adjustedStartTime = context.startTime ? context.startTime + pauseDuration : now;
@@ -197,7 +162,6 @@
                   isPaused: false,
                   startTime: adjustedStartTime,
                   pausedAt: undefined,
->>>>>>> 93c26ad1
                   lastActivity: now,
                 };
               }),

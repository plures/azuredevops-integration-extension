import { createMachine, assign } from 'xstate';
import { TimerContext, TimerEvent } from '../types';
import { FSM_CONFIG } from '../config';
import { createComponentLogger, FSMComponent } from '../logging/FSMLogger';

// Create logger for timer machine
const logger = createComponentLogger(FSMComponent.MACHINE, 'timerMachine');

// Create the timer state machine using XState v5 syntax
export const timerMachine = createMachine({
  id: 'timer',
  initial: 'idle',

  types: {} as {
    context: TimerContext;
    events: TimerEvent;
  },

  context: {
    workItemId: undefined,
    workItemTitle: undefined,
    startTime: undefined,
<<<<<<< HEAD
=======
    pausedAt: undefined,
>>>>>>> cfe008d0
    isPaused: false,
    lastActivity: Date.now(),
    inactivityTimeoutSec: FSM_CONFIG.timer.inactivityTimeoutSec,
    defaultElapsedLimitHours: FSM_CONFIG.timer.defaultElapsedLimitHours,
    pomodoroEnabled: false,
    pomodoroCount: 0,
  },

  states: {
    idle: {
      on: {
        START: {
          target: 'running',
          actions: [
            assign(({ event }) => ({
              workItemId: event.workItemId,
              workItemTitle: event.workItemTitle,
              startTime: Date.now(),
              isPaused: false,
              lastActivity: Date.now(),
            })),
          ],
        },
<<<<<<< HEAD
        RESTORE: {
          target: ({ event }) => (event.isPaused ? 'paused' : 'running'),
          actions: [
            assign(({ event }) => ({
              workItemId: event.workItemId,
              workItemTitle: event.workItemTitle,
              startTime: event.startTime,
              isPaused: event.isPaused,
              lastActivity: Date.now(),
            })),
          ],
        },
=======
        RESTORE: [
          {
            target: 'paused',
            guard: ({ event }) => event.type === 'RESTORE' && event.isPaused,
            actions: [
              assign(({ event }) => ({
                workItemId: event.workItemId,
                workItemTitle: event.workItemTitle,
                startTime: event.startTime,
                isPaused: event.isPaused,
                lastActivity: Date.now(),
              })),
            ],
          },
          {
            target: 'running',
            actions: [
              assign(({ event }) => ({
                workItemId: event.workItemId,
                workItemTitle: event.workItemTitle,
                startTime: event.startTime,
                isPaused: event.isPaused,
                lastActivity: Date.now(),
              })),
            ],
          },
        ],
>>>>>>> cfe008d0
      },
    },

    running: {
      entry: [assign(() => ({ lastActivity: Date.now() }))],

      on: {
        PAUSE: {
          target: 'paused',
<<<<<<< HEAD
          actions: [assign(() => ({ isPaused: true }))],
=======
          actions: [
            assign(() => ({
              isPaused: true,
              pausedAt: Date.now(),
            })),
          ],
>>>>>>> cfe008d0
        },

        STOP: {
          target: 'idle',
          actions: [
            assign(() => ({
              workItemId: undefined,
              workItemTitle: undefined,
              startTime: undefined,
<<<<<<< HEAD
=======
              pausedAt: undefined,
>>>>>>> cfe008d0
              isPaused: false,
              pomodoroCount: 0,
            })),
          ],
        },

        ACTIVITY: {
          actions: [assign(() => ({ lastActivity: Date.now() }))],
        },

        INACTIVITY_TIMEOUT: {
          target: 'paused',
          actions: [
            assign(() => ({
              isPaused: true,
              pausedAt: Date.now(),
            })),
            () => logger.info('Timer paused due to inactivity'),
          ],
        },
      },
    },

    paused: {
      entry: [],
      on: {
        RESUME: {
          target: 'running',
          actions: [
            assign(({ context }) => {
<<<<<<< HEAD
              // Adjust start time to account for paused duration
              const now = Date.now();
              const elapsed = context.startTime ? now - context.startTime : 0;
              return {
                isPaused: false,
                startTime: now - elapsed,
=======
              const now = Date.now();
              const pauseDuration =
                context.pausedAt && context.startTime ? now - context.pausedAt : 0;
              return {
                isPaused: false,
                startTime: context.startTime ? context.startTime + pauseDuration : now,
                pausedAt: undefined,
>>>>>>> cfe008d0
                lastActivity: now,
              };
            }),
          ],
        },

        STOP: {
          target: 'idle',
          actions: [
            assign(() => ({
              workItemId: undefined,
              workItemTitle: undefined,
              startTime: undefined,
<<<<<<< HEAD
=======
              pausedAt: undefined,
>>>>>>> cfe008d0
              isPaused: false,
              pomodoroCount: 0,
            })),
          ],
        },

        ACTIVITY: [
          {
            target: 'running',
            guard: ({ context }) => context.isPaused && context.lastActivity > 0,
            actions: [
              assign(({ context }) => {
                const now = Date.now();
<<<<<<< HEAD
                const elapsed = context.startTime ? now - context.startTime : 0;
                return {
                  isPaused: false,
                  startTime: now - elapsed,
=======
                const pauseDuration =
                  context.pausedAt && context.startTime ? now - context.pausedAt : 0;
                return {
                  isPaused: false,
                  startTime: context.startTime ? context.startTime + pauseDuration : now,
                  pausedAt: undefined,
>>>>>>> cfe008d0
                  lastActivity: now,
                };
              }),
            ],
          },
          {
            actions: [assign(() => ({ lastActivity: Date.now() }))],
          },
        ],
      },
    },
  },
});<|MERGE_RESOLUTION|>--- conflicted
+++ resolved
@@ -20,10 +20,7 @@
     workItemId: undefined,
     workItemTitle: undefined,
     startTime: undefined,
-<<<<<<< HEAD
-=======
     pausedAt: undefined,
->>>>>>> cfe008d0
     isPaused: false,
     lastActivity: Date.now(),
     inactivityTimeoutSec: FSM_CONFIG.timer.inactivityTimeoutSec,
@@ -47,20 +44,6 @@
             })),
           ],
         },
-<<<<<<< HEAD
-        RESTORE: {
-          target: ({ event }) => (event.isPaused ? 'paused' : 'running'),
-          actions: [
-            assign(({ event }) => ({
-              workItemId: event.workItemId,
-              workItemTitle: event.workItemTitle,
-              startTime: event.startTime,
-              isPaused: event.isPaused,
-              lastActivity: Date.now(),
-            })),
-          ],
-        },
-=======
         RESTORE: [
           {
             target: 'paused',
@@ -88,7 +71,6 @@
             ],
           },
         ],
->>>>>>> cfe008d0
       },
     },
 
@@ -98,16 +80,12 @@
       on: {
         PAUSE: {
           target: 'paused',
-<<<<<<< HEAD
-          actions: [assign(() => ({ isPaused: true }))],
-=======
           actions: [
             assign(() => ({
               isPaused: true,
               pausedAt: Date.now(),
             })),
           ],
->>>>>>> cfe008d0
         },
 
         STOP: {
@@ -117,10 +95,7 @@
               workItemId: undefined,
               workItemTitle: undefined,
               startTime: undefined,
-<<<<<<< HEAD
-=======
               pausedAt: undefined,
->>>>>>> cfe008d0
               isPaused: false,
               pomodoroCount: 0,
             })),
@@ -151,14 +126,6 @@
           target: 'running',
           actions: [
             assign(({ context }) => {
-<<<<<<< HEAD
-              // Adjust start time to account for paused duration
-              const now = Date.now();
-              const elapsed = context.startTime ? now - context.startTime : 0;
-              return {
-                isPaused: false,
-                startTime: now - elapsed,
-=======
               const now = Date.now();
               const pauseDuration =
                 context.pausedAt && context.startTime ? now - context.pausedAt : 0;
@@ -166,7 +133,6 @@
                 isPaused: false,
                 startTime: context.startTime ? context.startTime + pauseDuration : now,
                 pausedAt: undefined,
->>>>>>> cfe008d0
                 lastActivity: now,
               };
             }),
@@ -180,10 +146,7 @@
               workItemId: undefined,
               workItemTitle: undefined,
               startTime: undefined,
-<<<<<<< HEAD
-=======
               pausedAt: undefined,
->>>>>>> cfe008d0
               isPaused: false,
               pomodoroCount: 0,
             })),
@@ -197,19 +160,12 @@
             actions: [
               assign(({ context }) => {
                 const now = Date.now();
-<<<<<<< HEAD
-                const elapsed = context.startTime ? now - context.startTime : 0;
-                return {
-                  isPaused: false,
-                  startTime: now - elapsed,
-=======
                 const pauseDuration =
                   context.pausedAt && context.startTime ? now - context.pausedAt : 0;
                 return {
                   isPaused: false,
                   startTime: context.startTime ? context.startTime + pauseDuration : now,
                   pausedAt: undefined,
->>>>>>> cfe008d0
                   lastActivity: now,
                 };
               }),

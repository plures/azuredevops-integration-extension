/**
 * Timer State Machine
 *
 * Handles timer state transitions and context management.
 * Extracted from the main FSM for better organization.
 */

import { createMachine, assign } from 'xstate';
import { TimerContext, TimerEvent } from './types';
import { FSM_CONFIG } from '../../fsm/config';
import { createComponentLogger, FSMComponent } from '../../fsm/logging/FSMLogger';

// Create logger for timer machine
const logger = createComponentLogger(FSMComponent.MACHINE, 'timerMachine');

// Create the timer state machine using XState v5 syntax
export const timerMachine = createMachine({
  id: 'timer',
  initial: 'idle',

  types: {} as {
    context: TimerContext;
    events: TimerEvent;
  },

  context: {
    workItemId: undefined,
    workItemTitle: undefined,
    startTime: undefined,
    isPaused: false,
    pausedAt: undefined,
    lastActivity: Date.now(),
    inactivityTimeoutSec: FSM_CONFIG.timer.inactivityTimeoutSec,
    defaultElapsedLimitHours: FSM_CONFIG.timer.defaultElapsedLimitHours,
    pomodoroEnabled: false,
    pomodoroCount: 0,
  },

  states: {
    idle: {
      on: {
        START: {
          target: 'running',
          actions: [
            assign(({ event }) => ({
              workItemId: event.workItemId,
              workItemTitle: event.workItemTitle,
              startTime: Date.now(),
              isPaused: false,
              lastActivity: Date.now(),
            })),
          ],
        },
        RESTORE: [
          {
            target: 'paused',
            guard: ({ event }) => event.type === 'RESTORE' && event.isPaused,
            actions: [
              assign(({ event }) => ({
                workItemId: event.workItemId,
                workItemTitle: event.workItemTitle,
                startTime: event.startTime,
                isPaused: event.isPaused,
                lastActivity: Date.now(),
              })),
            ],
          },
          {
            target: 'running',
            actions: [
              assign(({ event }) => ({
                workItemId: event.workItemId,
                workItemTitle: event.workItemTitle,
                startTime: event.startTime,
                isPaused: event.isPaused,
                lastActivity: Date.now(),
              })),
            ],
          },
        ],
      },
    },

    running: {
      entry: [assign(() => ({ lastActivity: Date.now() }))],

      on: {
        PAUSE: {
          target: 'paused',
<<<<<<< HEAD
          actions: [
            assign(() => ({
              isPaused: true,
              pausedAt: Date.now(),
            })),
          ],
=======
          actions: [assign(() => ({ isPaused: true, pausedAt: Date.now() }))],
>>>>>>> 93c26ad1
        },

        STOP: {
          target: 'idle',
          actions: [
            assign(() => ({
              workItemId: undefined,
              workItemTitle: undefined,
              startTime: undefined,
              pausedAt: undefined,
              isPaused: false,
              pausedAt: undefined,
              pomodoroCount: 0,
            })),
          ],
        },

        ACTIVITY: {
          actions: [assign(() => ({ lastActivity: Date.now() }))],
        },

        INACTIVITY_TIMEOUT: {
          target: 'paused',
          actions: [
<<<<<<< HEAD
            assign(() => ({
              isPaused: true,
              pausedAt: Date.now(),
            })),
=======
            assign(() => ({ isPaused: true, pausedAt: Date.now() })),
>>>>>>> 93c26ad1
            () => logger.info('Timer paused due to inactivity'),
          ],
        },
      },
    },

    paused: {
      entry: [],
      on: {
        RESUME: {
          target: 'running',
          actions: [
            assign(({ context }) => {
              const now = Date.now();
<<<<<<< HEAD
              // Calculate pause duration and adjust startTime to exclude it
              const pauseDuration = context.pausedAt ? now - context.pausedAt : 0;
              const newStartTime = context.startTime ? context.startTime + pauseDuration : now;
              return {
                isPaused: false,
                pausedAt: undefined,
                startTime: newStartTime,
=======
              // Calculate pause duration and adjust startTime forward to exclude it
              const pauseDuration = context.pausedAt ? now - context.pausedAt : 0;
              const adjustedStartTime = context.startTime ? context.startTime + pauseDuration : now;
              return {
                isPaused: false,
                startTime: adjustedStartTime,
                pausedAt: undefined,
>>>>>>> 93c26ad1
                lastActivity: now,
              };
            }),
          ],
        },

        STOP: {
          target: 'idle',
          actions: [
            assign(() => ({
              workItemId: undefined,
              workItemTitle: undefined,
              startTime: undefined,
              pausedAt: undefined,
              isPaused: false,
              pausedAt: undefined,
              pomodoroCount: 0,
            })),
          ],
        },

        ACTIVITY: [
          {
            target: 'running',
            guard: ({ context }) => context.isPaused && context.lastActivity > 0,
            actions: [
              assign(({ context }) => {
                const now = Date.now();
<<<<<<< HEAD
                // Calculate pause duration and adjust startTime to exclude it
                const pauseDuration = context.pausedAt ? now - context.pausedAt : 0;
                const newStartTime = context.startTime ? context.startTime + pauseDuration : now;
                return {
                  isPaused: false,
                  pausedAt: undefined,
                  startTime: newStartTime,
=======
                // Calculate pause duration and adjust startTime forward to exclude it
                const pauseDuration = context.pausedAt ? now - context.pausedAt : 0;
                const adjustedStartTime = context.startTime ? context.startTime + pauseDuration : now;
                return {
                  isPaused: false,
                  startTime: adjustedStartTime,
                  pausedAt: undefined,
>>>>>>> 93c26ad1
                  lastActivity: now,
                };
              }),
            ],
          },
          {
            actions: [assign(() => ({ lastActivity: Date.now() }))],
          },
        ],
      },
    },
  },
});<|MERGE_RESOLUTION|>--- conflicted
+++ resolved
@@ -87,16 +87,7 @@
       on: {
         PAUSE: {
           target: 'paused',
-<<<<<<< HEAD
-          actions: [
-            assign(() => ({
-              isPaused: true,
-              pausedAt: Date.now(),
-            })),
-          ],
-=======
           actions: [assign(() => ({ isPaused: true, pausedAt: Date.now() }))],
->>>>>>> 93c26ad1
         },
 
         STOP: {
@@ -121,14 +112,10 @@
         INACTIVITY_TIMEOUT: {
           target: 'paused',
           actions: [
-<<<<<<< HEAD
             assign(() => ({
               isPaused: true,
               pausedAt: Date.now(),
             })),
-=======
-            assign(() => ({ isPaused: true, pausedAt: Date.now() })),
->>>>>>> 93c26ad1
             () => logger.info('Timer paused due to inactivity'),
           ],
         },
@@ -143,15 +130,6 @@
           actions: [
             assign(({ context }) => {
               const now = Date.now();
-<<<<<<< HEAD
-              // Calculate pause duration and adjust startTime to exclude it
-              const pauseDuration = context.pausedAt ? now - context.pausedAt : 0;
-              const newStartTime = context.startTime ? context.startTime + pauseDuration : now;
-              return {
-                isPaused: false,
-                pausedAt: undefined,
-                startTime: newStartTime,
-=======
               // Calculate pause duration and adjust startTime forward to exclude it
               const pauseDuration = context.pausedAt ? now - context.pausedAt : 0;
               const adjustedStartTime = context.startTime ? context.startTime + pauseDuration : now;
@@ -159,7 +137,6 @@
                 isPaused: false,
                 startTime: adjustedStartTime,
                 pausedAt: undefined,
->>>>>>> 93c26ad1
                 lastActivity: now,
               };
             }),
@@ -188,15 +165,6 @@
             actions: [
               assign(({ context }) => {
                 const now = Date.now();
-<<<<<<< HEAD
-                // Calculate pause duration and adjust startTime to exclude it
-                const pauseDuration = context.pausedAt ? now - context.pausedAt : 0;
-                const newStartTime = context.startTime ? context.startTime + pauseDuration : now;
-                return {
-                  isPaused: false,
-                  pausedAt: undefined,
-                  startTime: newStartTime,
-=======
                 // Calculate pause duration and adjust startTime forward to exclude it
                 const pauseDuration = context.pausedAt ? now - context.pausedAt : 0;
                 const adjustedStartTime = context.startTime ? context.startTime + pauseDuration : now;
@@ -204,7 +172,6 @@
                   isPaused: false,
                   startTime: adjustedStartTime,
                   pausedAt: undefined,
->>>>>>> 93c26ad1
                   lastActivity: now,
                 };
               }),

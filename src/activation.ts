import * as vscode from 'vscode';
import * as fs from 'fs';
import * as path from 'path';
<<<<<<< HEAD
//import { randomUUID } from 'crypto';
import { OpenAI } from 'openai';
import { AzureDevOpsIntClient } from './azureClient.js';
//import { parseAzureDevOpsUrl, isAzureDevOpsWorkItemUrl } from './azureDevOpsUrlParser.js';
=======
import { randomUUID as _randomUUID } from 'crypto';
import { OpenAI } from 'openai';
import { AzureDevOpsIntClient } from './azureClient.js';
import {
  parseAzureDevOpsUrl as _parseAzureDevOpsUrl,
  isAzureDevOpsWorkItemUrl as _isAzureDevOpsWorkItemUrl,
} from './azureDevOpsUrlParser.js';
>>>>>>> cfe008d0
import type { WorkItemsProvider } from './provider.js';
import { WorkItemTimer } from './timer.js';
import { SessionTelemetryManager } from './sessionTelemetry.js';
import {
  clearConnectionCaches,
  getBranchEnrichmentState,
  updateBuildRefreshTimer,
  type BranchContext,
} from './fsm/functions/connection/branchEnrichment.js';
import { getConnectionLabel } from './fsm/functions/connection/connectionLabel.js';
import {
  createBranchAwareTransform,
  createConnectionProvider as _createConnectionProvider,
} from './fsm/functions/connection/providerFactory.js';
import { createSharedContextBridge } from './bridge/sharedContextBridge.js';
import {
  bridgeConsoleToOutputChannel,
  createScopedLogger,
  getLogBufferSnapshot,
  getOutputChannel,
  logLine,
  setOutputChannel,
} from './logging.js';

import { startCacheCleanup, stopCacheCleanup } from './cache.js';
import { performanceMonitor, MemoryOptimizer } from './performance.js';
import {
  normalizeConnections,
  resolveActiveConnectionId,
} from './fsm/functions/activation/connectionNormalization.js';
import { migrateGlobalPATToConnections } from './fsm/functions/secrets/patMigration.js';
import {
  getApplicationStoreActor,
  sendApplicationStoreEvent,
  setActiveConnectionHandler as _setActiveConnectionHandler,
  setActiveConnectionIdReader,
  setExtensionContextRef as setExtensionContextRefBridge,
  setForwardProviderMessage as _setForwardProviderMessage,
  setGetSecretPAT,
  setLoadedConnectionsReader,
  setRegisterAllCommands as _setRegisterAllCommands,
  setWebviewMessageHandler as _setWebviewMessageHandler,
} from './fsm/services/extensionHostBridge.js';
import { registerCommands } from './features/commands/index.js';
import { FSMSetupService } from './fsm/services/fsmSetupService.js';
import { ConnectionAdapter } from './fsm/adapters/ConnectionAdapter.js';
import { getConnectionFSMManager } from './fsm/ConnectionFSMManager.js';
//import { initializeBridge } from './fsm/services/extensionHostBridge.js';
import type {
  AuthReminderReason,
  AuthReminderState,
  ConnectionState,
  ProjectConnection,
} from './fsm/machines/applicationMachine.js';
import type { WorkItemTimerState, TimeEntry } from './types.js';

type _AuthMethod = 'pat' | 'entra';

// Local lightweight type definitions for internal messaging helpers.
// These were previously only present in a temporary bundle artifact.
// Keeping them here avoids implicit any usage and preserves clarity.
type LoggerFn = (message: string, meta?: any) => void;
type PostWorkItemsSnapshotParams = {
  panel?: vscode.WebviewView;
  logger?: LoggerFn;
  connectionId?: string;
  items?: any[];
  kanbanView?: boolean;
  provider?: WorkItemsProvider;
  types?: string[];
  query?: string;
  branchContext?: BranchContext | null;
};

const STATE_TIMER = 'azureDevOpsInt.timer.state';
const STATE_TIME_ENTRIES = 'azureDevOpsInt.timer.entries';
const STATE_LAST_SAVE = 'azureDevOpsInt.timer.lastSave';
const STATE_TIMER_CONNECTION = 'azureDevOpsInt.timer.connection';
const CONFIG_NS = 'azureDevOpsIntegration';
const LEGACY_CONFIG_NS = 'azureDevOps';
const CONNECTIONS_CONFIG_KEY = 'connections';
const ACTIVE_CONNECTION_STATE_KEY = 'azureDevOpsInt.activeConnectionId';

let panel: vscode.WebviewView | undefined;
let provider: WorkItemsProvider | undefined;
let timer: WorkItemTimer | undefined;
let sessionTelemetry: SessionTelemetryManager | undefined;
let client: AzureDevOpsIntClient | undefined;
let statusBarItem: vscode.StatusBarItem | undefined;
let authStatusBarItem: vscode.StatusBarItem | undefined;
const _PAT_KEY = 'azureDevOpsInt.pat';
const OPENAI_SECRET_KEY = 'azureDevOpsInt.openai.apiKey';
let viewProviderRegistered = false;
const initialRefreshedConnections = new Set<string>();
let connections: ProjectConnection[] = [];
const connectionStates = new Map<string, ConnectionState>();
let connectionAdapterInstance: ConnectionAdapter | undefined;
let activeConnectionId: string | undefined;
let tokenRefreshInterval: NodeJS.Timeout | undefined;
let gcInterval: NodeJS.Timeout | undefined;
let isDeactivating = false;
let rejectionHandler: ((reason: any, promise: Promise<any>) => void) | undefined;
let sharedContextBridge: ReturnType<typeof createSharedContextBridge> | undefined;
let extensionContextRef: vscode.ExtensionContext | undefined;
let openAiClient: OpenAI | undefined;
let cachedExtensionVersion: string | undefined; // cache package.json version for cache-busting
// Track last applied query to avoid redundant provider refreshes
let lastQueriedActiveConnectionId: string | undefined;
let lastQueriedQuery: string | undefined;

function shouldLogDebug(): boolean {
  try {
    return Boolean(getConfig().get('debugLogging'));
  } catch {
    return false;
  }
}
// -------------------------------------------------------------
// TEST HOOKS (Internal) - Minimal message handling used by tests
// -------------------------------------------------------------
// These exports provide a lightweight simulation of the webview ↔ activation
// message contract for unit tests that import activation.ts directly.
// They intentionally avoid FSM pathways for isolation.
export function __setTestContext(ctx: {
  panel?: any;
  provider?: any;
  client?: any;
  timer?: any;
}): void {
  if (ctx.panel) panel = ctx.panel;
  if (ctx.provider) provider = ctx.provider;
  if (ctx.client) client = ctx.client;
  if (ctx.timer) timer = ctx.timer;
}

export function handleMessage(message: any): void {
  switch (message?.type) {
    case 'openExternal': {
      // FSM-requested external URL open
      if (message.url) {
        vscode.env.openExternal(vscode.Uri.parse(message.url));
      }
      break;
    }
    case 'createBranch': {
      // FSM-requested branch creation
      if (message.suggestedName) {
        vscode.window
          .showInputBox({
            prompt: 'Enter branch name',
            value: message.suggestedName,
            placeHolder: 'feature/123-my-work-item',
          })
          .then((name) => {
            if (name) {
              vscode.commands.executeCommand('git.branch', name);
            }
          });
      }
      break;
    }
    case 'getWorkItems': {
      const items = provider?.getWorkItems?.() || [];
      sendToWebview({
        type: 'workItemsLoaded',
        workItems: items,
        connectionId: activeConnectionId,
        query: getStoredQueryForConnection(activeConnectionId),
      });
      const typeOptions = provider?.getWorkItemTypeOptions?.();
      if (Array.isArray(typeOptions)) {
        sendToWebview({ type: 'workItemTypeOptions', options: [...typeOptions] });
      }
      break;
    }
    case 'startTimer': {
      const id = message.workItemId;
      if (!provider) break;

      // Use FSM timer actor instead of legacy timer
      const actor = getApplicationActor();
      const snapshot = actor?.getSnapshot?.();
      const timerActor = snapshot?.context?.timerActor;

      if (!timerActor || typeof (timerActor as any).send !== 'function') {
        console.warn('[handleMessage] Timer actor not available');
        break;
      }

      const items = provider.getWorkItems?.() || [];
      const match = items.find((i: any) => i.id === id);
      const title = match?.fields?.['System.Title'] || `Work Item ${id}`;

      try {
        (timerActor as any).send({ type: 'START', workItemId: id, workItemTitle: title });
      } catch (error) {
        console.error('[handleMessage] Failed to start timer:', error);
      }
      break;
    }
    case 'refresh': {
      try {
        provider?.refresh?.(getStoredQueryForConnection(activeConnectionId));
      } catch {
        /* ignore */
      }
      break;
    }
    case 'addComment': {
      const workItemId = message.workItemId;
      if (!message.comment) {
        sendToWebview({ type: 'showComposeComment', mode: 'addComment', workItemId });
        break;
      }
      // fallthrough to submitComposeComment logic if comment provided
    }
    case 'submitComposeComment': {
      const { workItemId, comment, mode, timerData } = message;
      if (!client) {
        sendToWebview({ type: 'composeCommentResult', success: false, mode, workItemId });
        break;
      }
      const hoursDecimal: number | undefined = timerData?.hoursDecimal;
      (async () => {
        try {
          if (mode === 'timerStop' && typeof hoursDecimal === 'number') {
            const wi = await client.getWorkItemById?.(workItemId);
            const completed = Number(wi?.fields?.['Microsoft.VSTS.Scheduling.CompletedWork'] || 0);
            const remaining = Number(wi?.fields?.['Microsoft.VSTS.Scheduling.RemainingWork'] || 0);
            const newCompleted = completed + hoursDecimal;
            const newRemaining = Math.max(remaining - hoursDecimal, 0);
            await client.updateWorkItem?.(workItemId, [
              {
                op: 'add',
                path: '/fields/Microsoft.VSTS.Scheduling.CompletedWork',
                value: newCompleted,
              },
              {
                op: 'add',
                path: '/fields/Microsoft.VSTS.Scheduling.RemainingWork',
                value: newRemaining,
              },
            ]);
            const hoursStr = hoursDecimal.toFixed(2);
            const composed = comment
              ? `${comment} (Logged ${hoursStr}h)`
              : `Logged ${hoursStr}h via timer stop.`;
            await client.addWorkItemComment?.(workItemId, composed);
            sendToWebview({
              type: 'composeCommentResult',
              success: true,
              mode,
              workItemId,
              hours: hoursDecimal,
            });
            return;
          }
          if (mode === 'addComment') {
            if (comment) {
              await client.addWorkItemComment?.(workItemId, comment);
              sendToWebview({ type: 'composeCommentResult', success: true, mode, workItemId });
            } else {
              sendToWebview({ type: 'showComposeComment', mode: 'addComment', workItemId });
            }
            return;
          }
          // Generic fallback
          if (comment) {
            await client.addWorkItemComment?.(workItemId, comment);
          }
          sendToWebview({ type: 'composeCommentResult', success: true, mode, workItemId });
        } catch (err) {
          sendToWebview({
            type: 'composeCommentResult',
            success: false,
            mode,
            workItemId,
            error: String(err),
          });
        }
      })().catch(() => {
        sendToWebview({ type: 'composeCommentResult', success: false, mode, workItemId });
      });
      break;
    }
    default:
      // ignore
      break;
  }
}

// Legacy PAT migration helper (test-only export)
// Moves PAT from globalState key to secrets storage if present.
export async function migrateLegacyPAT(context: vscode.ExtensionContext): Promise<void> {
  try {
    const legacy = context.globalState.get<string>('azureDevOpsInt.pat');
    if (legacy && legacy.trim().length > 0) {
      await context.secrets.store('azureDevOpsInt.pat', legacy);
      // Clear legacy value to prevent re-migration loops (best-effort)
      try {
        await context.globalState.update('azureDevOpsInt.pat', undefined as any);
      } catch {
        /* ignore */
      }
    }
  } catch {
    /* ignore migration errors for tests */
  }
}

// Build minimal webview HTML (test helper) choosing bundle based on feature flag + existence.
export function buildMinimalWebviewHtml(
  context: vscode.ExtensionContext,
  webview: { cspSource: string; asWebviewUri: (u: any) => any },
  nonce: string
): string {
  const cfg = vscode.workspace.getConfiguration('azureDevOpsIntegration');
  const enableSvelte = !!cfg.get('experimentalSvelteUI');
  const basePath = context.extensionPath;
  const sveltePath = path.join(basePath, 'media', 'webview', 'svelte-main.js');
  const scriptFile = enableSvelte && fs.existsSync(sveltePath) ? 'svelte-main.js' : 'main.js';
  const scriptUri = webview.asWebviewUri(
    vscode.Uri.joinPath(context.extensionUri, 'media', 'webview', scriptFile)
  );
  // Link to main.css which contains Svelte component styles from esbuild
  const mainCssUri = webview.asWebviewUri(
    vscode.Uri.joinPath(context.extensionUri, 'media', 'webview', 'main.css')
  );
  const csp = `default-src 'none'; style-src ${webview.cspSource} 'unsafe-inline'; script-src 'nonce-${nonce}' 'unsafe-eval'; img-src ${webview.cspSource} data:; connect-src 'self';`;
  return `<!DOCTYPE html>
<html lang="en">
<head>
  <meta charset="UTF-8" />
  <meta http-equiv="Content-Security-Policy" content="${csp}" />
  <link href="${mainCssUri}" rel="stylesheet" />
  <title>Work Items</title>
  <meta name="viewport" content="width=device-width, initial-scale=1" />
  <meta name="azure-devops-integration" content="minimal-webview" />
</head>
<body>
  <div id="svelte-root"></div>
  <script type="module" nonce="${nonce}" src="${scriptUri}"></script>
</body>
</html>`;
}

const activationLogger = createScopedLogger('activation', shouldLogDebug);
const verbose = activationLogger.debug;

// Self-test tracking (prove Svelte webview round-trip works)
// Self-test pending promise handlers (typed loosely to avoid unused param lint churn)
let selfTestPending:
  | { nonce: string; resolve: Function; reject: Function; timeout: NodeJS.Timeout }
  | undefined;

type TimerConnectionInfo = {
  id?: string;
  label?: string;
  organization?: string;
  project?: string;
};

let timerConnectionInfo: TimerConnectionInfo = {};

const DEFAULT_QUERY = 'My Activity';
const activeQueryByConnection = new Map<string, string>();

let nextAuthConnectionIndex = 0;
const INTERACTIVE_REAUTH_THROTTLE_MS = 5 * 60 * 1000;

function getApplicationActor():
  | { getSnapshot?: () => any; send?: (event: unknown) => void }
  | undefined {
  const actor = getApplicationStoreActor();
  if (!actor || typeof actor !== 'object') {
    return undefined;
  }
  return actor as { getSnapshot?: () => any; send?: (event: unknown) => void };
}

function dispatchApplicationEvent(event: unknown): void {
  // Route work item action events to legacy handleMessage which has implementations
  if (event && typeof event === 'object' && 'type' in event) {
    const evt = event as any;

    switch (evt.type) {
      case 'START_TIMER_INTERACTIVE':
        // Route to legacy handler with correct message format
        handleMessage({ type: 'startTimer', workItemId: evt.workItemId });
        break;
      case 'STOP_TIMER':
        // Stop the FSM timer
        {
          const actor = getApplicationActor();
          const snapshot = actor?.getSnapshot?.();
          const timerActor = snapshot?.context?.timerActor;

          if (timerActor && typeof (timerActor as any).send === 'function') {
            (timerActor as any).send({ type: 'STOP' });
          }
        }
        break;
      case 'EDIT_WORK_ITEM':
        // Show in-VSCode edit dialog with field selection
        if (evt.workItemId && client && provider) {
          (async () => {
            try {
              const items = provider.getWorkItems?.() || [];
              const item = items.find((i: any) => i.id === evt.workItemId);

              if (!item) {
                vscode.window.showWarningMessage(`Work item #${evt.workItemId} not found`);
                return;
              }

              // Show quick pick for field selection
              const fieldOptions = [
                { label: 'Title', field: 'System.Title', current: item.fields?.['System.Title'] },
                { label: 'State', field: 'System.State', current: item.fields?.['System.State'] },
                {
                  label: 'Assigned To',
                  field: 'System.AssignedTo',
                  current:
                    item.fields?.['System.AssignedTo']?.displayName ||
                    item.fields?.['System.AssignedTo'],
                },
                { label: 'Tags', field: 'System.Tags', current: item.fields?.['System.Tags'] },
                {
                  label: 'Description',
                  field: 'System.Description',
                  current: item.fields?.['System.Description'],
                },
              ];

              const selected = await vscode.window.showQuickPick(
                fieldOptions.map((f) => ({
                  label: f.label,
                  description: f.current
                    ? `Current: ${String(f.current).substring(0, 50)}`
                    : 'Not set',
                  field: f.field,
                  current: f.current,
                })),
                {
                  placeHolder: `Select field to edit for #${evt.workItemId}`,
                }
              );

              if (!selected) return;

              // Get new value based on field type
              let newValue: any;

              if (selected.field === 'System.State') {
                // Get available states for this work item type
                const workItemType = item.fields?.['System.WorkItemType'];
                if (!workItemType) {
                  vscode.window.showWarningMessage('Cannot determine work item type');
                  return;
                }

                const states = await client.getWorkItemTypeStates?.(workItemType);
                if (!states || states.length === 0) {
                  vscode.window.showWarningMessage('No states available for this work item type');
                  return;
                }

                const selectedState = await vscode.window.showQuickPick(states, {
                  placeHolder: `Select new state for #${evt.workItemId}`,
                });

                if (!selectedState) return;
                newValue = selectedState;
              } else if (selected.field === 'System.AssignedTo') {
                // For now, use simple input box (TODO: could fetch team members)
                newValue = await vscode.window.showInputBox({
                  prompt: `Enter assigned to (email or display name) for #${evt.workItemId}`,
                  value: selected.current || '',
                });
              } else {
                // Text fields: Title, Tags, Description
                const isMultiline = selected.field === 'System.Description';
                newValue = await vscode.window.showInputBox({
                  prompt: `Enter new ${selected.label} for #${evt.workItemId}`,
                  value: selected.current || '',
                  placeHolder: isMultiline ? 'Enter description...' : undefined,
                });
              }

              if (newValue === undefined) return; // Cancelled

              // Update the work item
              const patchOp = {
                op: 'add',
                path: `/fields/${selected.field}`,
                value: newValue,
              };

              await client.updateWorkItem?.(evt.workItemId, [patchOp]);
              vscode.window.showInformationMessage(
                `Updated ${selected.label} for work item #${evt.workItemId}`
              );

              // Refresh work items to show changes
              provider.refresh(getStoredQueryForConnection(activeConnectionId));
            } catch (error: any) {
              vscode.window.showErrorMessage(`Failed to edit work item: ${error.message || error}`);
              console.error('[EDIT_WORK_ITEM] Error:', error);
            }
          })().catch((err) => {
            console.error('[EDIT_WORK_ITEM] Unhandled error:', err);
          });
        }
        break;
      case 'OPEN_IN_BROWSER':
      case 'OPEN_WORK_ITEM':
        // Open work item in browser
        if (evt.workItemId && client) {
          const url = client.getBrowserUrl(`/_workitems/edit/${evt.workItemId}`);
          vscode.env.openExternal(vscode.Uri.parse(url));
        }
        break;
      case 'CREATE_BRANCH':
        // Show input for branch name then create and link to work item
        if (evt.workItemId && provider && client) {
          const items = provider.getWorkItems?.() || [];
          const item = items.find((i: any) => i.id === evt.workItemId);
          if (item) {
            const title = item.fields?.['System.Title'] || '';
            const branchName = `feature/${evt.workItemId}-${title.toLowerCase().replace(/[^a-z0-9]+/g, '-')}`;
            vscode.window
              .showInputBox({
                prompt: 'Enter branch name',
                value: branchName,
              })
              .then(async (name) => {
                if (name) {
                  try {
                    // Create the branch
                    await vscode.commands.executeCommand('git.branch', name);

                    // Link branch to work item via comment
                    const branchComment = `Created branch: ${name}`;
                    await client.addWorkItemComment?.(evt.workItemId, branchComment);

                    vscode.window.showInformationMessage(
                      `Branch "${name}" created and linked to work item #${evt.workItemId}`
                    );
                  } catch (error: any) {
                    console.error('[CREATE_BRANCH] Failed to link branch:', error);
                    vscode.window.showWarningMessage(
                      `Branch created but failed to link: ${error.message || error}`
                    );
                  }
                }
              })
              .catch((err) => {
                console.error('[CREATE_BRANCH] Error:', err);
              });
          }
        }
        break;
    }
  }

  // Always send event to FSM for state management
  sendApplicationStoreEvent(event);
}

async function signInWithEntra(
  context: vscode.ExtensionContext,
  connectionId?: string,
  options: { showSuccessMessage?: boolean; forceInteractive?: boolean } = {}
): Promise<void> {
  await ensureConnectionsInitialized(context);
  const targetId = connectionId ?? activeConnectionId;

  if (!targetId) {
    vscode.window.showWarningMessage('No active connection to sign in with.');
    return;
  }

  dispatchApplicationEvent({
    type: 'SIGN_IN_ENTRA',
    connectionId: targetId,
    forceInteractive: options.forceInteractive,
  });
}

async function signOutEntra(
  context: vscode.ExtensionContext,
  connectionId?: string
): Promise<void> {
  await ensureConnectionsInitialized(context);
  const targetId = connectionId ?? activeConnectionId;

  if (!targetId) {
    vscode.window.showWarningMessage('No active connection to sign out from.');
    return;
  }

  dispatchApplicationEvent({ type: 'SIGN_OUT_ENTRA', connectionId: targetId });
}

function safeCommandHandler<Args extends unknown[], Result>(
  handler: (...args: Args) => Result
): (...args: Args) => void {
  return (...args: Args) => {
    if (isDeactivating) {
      console.log('[AzureDevOpsInt] [Command] Ignoring command execution during deactivation');
      return;
    }

    try {
      const result = handler(...args);
      const maybeThenable = result as
        | { catch?: (onRejected: (reason: unknown) => unknown) => unknown }
        | undefined;
      if (maybeThenable?.catch) {
        maybeThenable.catch((error) => {
          if (!isDeactivating) {
            console.error('[AzureDevOpsInt] [Command] Unhandled command error:', error);
          }
        });
      }
    } catch (error) {
      if (!isDeactivating) {
        console.error('[AzureDevOpsInt] [Command] Synchronous command error:', error);
      }
    }
  };
}

async function ensureSharedContextBridge(
  context: vscode.ExtensionContext
): Promise<ReturnType<typeof createSharedContextBridge>> {
  if (!sharedContextBridge) {
    if (!getApplicationActor()) {
      await import('./stores/applicationStore.js');
    }

    const actor = getApplicationActor();
    if (!actor) {
      throw new Error('Application store actor not available');
    }

    sharedContextBridge = createSharedContextBridge({
      actor: actor as any,
      logger: (message, meta) => {
        verbose(`[context-bridge] ${message}`, meta);
      },
    });

    context.subscriptions.push(sharedContextBridge);
    context.subscriptions.push(
      new vscode.Disposable(() => {
        sharedContextBridge = undefined;
      })
    );
  }

  return sharedContextBridge;
}

function getPendingAuthReminderMap(): Map<string, AuthReminderState> {
  const actor = getApplicationActor();
  if (!actor?.getSnapshot) {
    return new Map();
  }

  try {
    const snapshot = actor.getSnapshot?.();
    const pending = snapshot?.context?.pendingAuthReminders;

    if (pending instanceof Map) {
      return new Map(pending as Map<string, AuthReminderState>);
    }

    if (Array.isArray(pending)) {
      const normalized = pending
        .filter((entry): entry is AuthReminderState =>
          Boolean(
            entry && typeof entry.connectionId === 'string' && entry.connectionId.trim().length > 0
          )
        )
        .map((entry) => [entry.connectionId, entry] as const);

      return new Map(normalized);
    }
  } catch (error) {
    verbose('[authReminder] Failed to read pending reminders from actor', { error });
  }

  return new Map();
}

function getPendingAuthConnectionIds(): string[] {
  const pending = getPendingAuthReminderMap();
  const ordered: string[] = [];

  for (const connection of connections) {
    const reminder = pending.get(connection.id);
    if (reminder?.status === 'pending') {
      ordered.push(connection.id);
    }
  }

  for (const [connectionId, reminder] of pending.entries()) {
    if (reminder?.status === 'pending' && !ordered.includes(connectionId)) {
      ordered.push(connectionId);
    }
  }

  return ordered;
}

async function cycleAuthSignIn(context: vscode.ExtensionContext): Promise<void> {
  const pendingIds = getPendingAuthConnectionIds();

  if (pendingIds.length === 0) {
    if (activeConnectionId) {
      await signInWithEntra(context, activeConnectionId);
    } else {
      await signInWithEntra(context);
    }
    return;
  }

  if (nextAuthConnectionIndex >= pendingIds.length) {
    nextAuthConnectionIndex = 0;
  }

  const targetId = pendingIds[nextAuthConnectionIndex];
  nextAuthConnectionIndex = (nextAuthConnectionIndex + 1) % pendingIds.length;

  clearAuthReminder(targetId);
  await signInWithEntra(context, targetId, { showSuccessMessage: true });
}

function describeConnection(connection: ProjectConnection): string {
  if (connection.label && connection.label.trim().length > 0) {
    return connection.label;
  }

  const parts: string[] = [];
  if (connection.organization) parts.push(connection.organization);
  if (connection.project) parts.push(connection.project);

  if (parts.length > 0) {
    return parts.join('/');
  }

  return connection.id;
}

async function updateAuthStatusBar(): Promise<void> {
  if (!authStatusBarItem) return;

  if (!activeConnectionId) {
    clearAuthReminder(activeConnectionId);
    authStatusBarItem.hide();
    return;
  }

  const state = connectionStates.get(activeConnectionId);
  if (!state) {
    authStatusBarItem.hide();
    return;
  }

  // Show status bar for BOTH PAT and Entra connections
  const authMethod = state.authMethod || state.config?.authMethod || 'pat';

  authStatusBarItem.command = {
    title: 'Sign in with Microsoft Entra',
    command: 'azureDevOpsInt.signInWithEntra',
    arguments: [activeConnectionId],
  };

  try {
    const connectionLabel = describeConnection(state.config);

    // Get FSM connection state to determine actual auth status
    const actor = getApplicationActor();
    const snapshot = actor?.getSnapshot?.();
    const fsmConnectionStates = snapshot?.context?.connectionStates;
    const fsmConnectionState = fsmConnectionStates?.get(activeConnectionId);

    // Check multiple indicators of connection status
    const isConnected = Boolean(
      fsmConnectionState?.client ||
        fsmConnectionState?.provider ||
        (typeof fsmConnectionState?.isConnected === 'boolean' && fsmConnectionState.isConnected) ||
        // Also check legacy connectionStates map for connected clients/providers
        (state.client && state.provider)
    );

    const hasAuthFailure = Boolean(
      fsmConnectionState?.reauthInProgress ||
        fsmConnectionState?.lastError ||
        state.reauthInProgress
    );

    // Check if there's an active device code session for this connection
    const hasActiveDeviceCode = Boolean(
      snapshot?.context?.deviceCodeSession?.connectionId === activeConnectionId &&
        snapshot?.context?.deviceCodeSession?.expiresAt > Date.now()
    );

    // Only log status check if debug logging is enabled to prevent excessive logging
    if (shouldLogDebug()) {
      console.log('[AzureDevOpsInt][updateAuthStatusBar] Status check', {
        activeConnectionId,
        isConnected,
        hasAuthFailure,
        hasActiveDeviceCode,
        hasClient: !!state.client,
        hasProvider: !!state.provider,
        fsmIsConnected: fsmConnectionState?.isConnected,
        fsmClient: !!fsmConnectionState?.client,
        fsmProvider: !!fsmConnectionState?.provider,
      });
    }

    if (isConnected && !hasAuthFailure && !hasActiveDeviceCode) {
      // Show successful auth status
      if (authMethod === 'entra') {
        authStatusBarItem.text = '$(pass) Entra: Connected';
        authStatusBarItem.tooltip = `Microsoft Entra ID authentication active for ${connectionLabel}`;
        authStatusBarItem.command = undefined; // No action needed when connected
      } else {
        authStatusBarItem.text = '$(key) PAT: Connected';
        authStatusBarItem.tooltip = `Personal Access Token authentication active for ${connectionLabel}`;
        authStatusBarItem.command = 'azureDevOpsInt.setup'; // Allow managing connections
      }
      authStatusBarItem.backgroundColor = undefined; // Clear warning background
      authStatusBarItem.show();
    } else if (hasAuthFailure) {
      // Show auth failure status
      const authLabel = authMethod === 'entra' ? 'Entra' : 'PAT';
      authStatusBarItem.text = `$(error) ${authLabel}: Auth Failed`;
      authStatusBarItem.tooltip = `Authentication failed for ${connectionLabel}. Click to manage connections.`;
      authStatusBarItem.backgroundColor = new vscode.ThemeColor('statusBarItem.errorBackground');
      authStatusBarItem.command = 'azureDevOpsInt.setup';
      authStatusBarItem.show();
    } else if (hasActiveDeviceCode) {
      // Show device code flow in progress (Entra only)
      authStatusBarItem.text = '$(sync~spin) Entra: Device Code Active';
      authStatusBarItem.tooltip = `Device code authentication in progress for ${connectionLabel}`;
      authStatusBarItem.backgroundColor = new vscode.ThemeColor('statusBarItem.warningBackground');
      authStatusBarItem.command = 'azureDevOpsInt.signInWithEntra';
      authStatusBarItem.show();
    } else {
      // Show sign-in/auth required status
      if (authMethod === 'entra') {
        authStatusBarItem.text = '$(warning) Entra: Sign In Required';
        authStatusBarItem.tooltip = `Sign in required for ${connectionLabel}`;
        authStatusBarItem.command = 'azureDevOpsInt.signInWithEntra';
      } else {
        authStatusBarItem.text = '$(warning) PAT: Auth Required';
        authStatusBarItem.tooltip = `Personal Access Token required for ${connectionLabel}. Click to manage connections.`;
        authStatusBarItem.command = 'azureDevOpsInt.setup';
      }
      authStatusBarItem.backgroundColor = new vscode.ThemeColor('statusBarItem.warningBackground');
      authStatusBarItem.show();
    }
  } catch (error) {
    console.error('[AzureDevOpsInt] [updateAuthStatusBar] Error updating auth status:', error);
    authStatusBarItem.hide();
  }
}

function notifyConnectionsList(): void {
  const actor = getApplicationActor();
  const send = actor?.send;
  if (!send) {
    return;
  }

  send({
    type: 'CONNECTIONS_LOADED',
    connections: connections.slice(),
  });

  if (activeConnectionId) {
    send({ type: 'CONNECTION_SELECTED', connectionId: activeConnectionId });
  }
}

function ensureAuthReminder(
  connectionId: string,
  reason: AuthReminderReason,
  options: { detail?: string } = {}
): void {
  dispatchApplicationEvent({
    type: 'AUTH_REMINDER_REQUESTED',
    connectionId,
    reason,
    detail: options.detail,
  });
}

function triggerAuthReminderSignIn(
  connectionId: string,
  reason: AuthReminderReason,
  options: { detail?: string; force?: boolean; startInteractive?: boolean } = {}
): void {
  const state = connectionStates.get(connectionId);
  if (!state) return;

  const detail = options.detail;
  const startInteractive = options.startInteractive === true;

  if (!startInteractive || (state.authMethod ?? 'pat') !== 'entra') {
    ensureAuthReminder(connectionId, reason, detail ? { detail } : {});
    return;
  }

  const now = Date.now();
  if (state.reauthInProgress) {
    return;
  }

  if (
    !options.force &&
    state.lastInteractiveAuthAt &&
    now - state.lastInteractiveAuthAt < INTERACTIVE_REAUTH_THROTTLE_MS
  ) {
    return;
  }

  state.reauthInProgress = true;
  state.lastInteractiveAuthAt = now;
  state.accessToken = undefined;
  state.refreshFailureCount = 0;
  state.refreshBackoffUntil = undefined;

  const context = extensionContextRef;

  (async () => {
    try {
      if (context) {
        await signInWithEntra(context, connectionId, {
          showSuccessMessage: false,
          forceInteractive: true,
        });
      } else {
        await vscode.commands.executeCommand('azureDevOpsInt.signInWithEntra', connectionId);
      }
    } catch (error) {
      console.error(
        '[AzureDevOpsInt] [triggerAuthReminderSignIn] Interactive Entra sign-in failed',
        error
      );
      ensureAuthReminder(connectionId, reason, detail ? { detail } : {});
    } finally {
      state.reauthInProgress = false;
    }
  })().catch((error) => {
    console.error(
      '[AzureDevOpsInt] [triggerAuthReminderSignIn] Unexpected Entra sign-in error',
      error
    );
    state.reauthInProgress = false;
    ensureAuthReminder(connectionId, reason, detail ? { detail } : {});
  });
}

function clearAuthReminder(connectionId: string | undefined): void {
  if (!connectionId) {
    return;
  }

  dispatchApplicationEvent({ type: 'AUTH_REMINDER_CLEARED', connectionId });

  if (panel) {
    sendToWebview({
      type: 'authReminderClear',
      connectionId,
    });
  }

  if (getPendingAuthReminderMap().size === 0) {
    nextAuthConnectionIndex = 0;
  }
}

function normalizeQuery(value: unknown): string | undefined {
  if (typeof value !== 'string') return undefined;
  const trimmed = value.trim();
  return trimmed.length > 0 ? trimmed : undefined;
}

function getStoredQueryForConnection(connectionId?: string | null, fallback?: string): string {
  const resolved = fallback ?? getDefaultQuery(getConfig());
  const base = resolved && resolved.trim().length > 0 ? resolved : DEFAULT_QUERY;
  if (!connectionId) {
    return base;
  }
  const stored = activeQueryByConnection.get(connectionId);
  if (stored && stored.trim().length > 0) {
    return stored;
  }
  activeQueryByConnection.set(connectionId, base);
  return base;
}

function setStoredQueryForConnection(connectionId: string, query?: string): string {
  const resolvedDefault = getDefaultQuery(getConfig());
  const normalized = normalizeQuery(query) ?? resolvedDefault ?? DEFAULT_QUERY;
  activeQueryByConnection.set(connectionId, normalized);
  return normalized;
}

function getQueryForProvider(
  targetProvider?: WorkItemsProvider,
  connectionId?: string | null
): string {
  const cfg = getConfig();
  const fallback = getDefaultQuery(cfg);
  const providerConnectionId = connectionId
    ? connectionId
    : typeof targetProvider?.getConnectionId === 'function'
      ? targetProvider.getConnectionId()
      : undefined;
  return getStoredQueryForConnection(providerConnectionId, fallback);
}

function setTimerConnectionFrom(connection: ProjectConnection | undefined) {
  if (connection) {
    timerConnectionInfo = {
      id: connection.id,
      label: getConnectionLabel(connection),
      organization: connection.organization,
      project: connection.project,
    };
  } else {
    timerConnectionInfo = {};
  }
}

function getActiveTimerConnectionLabel(): string | undefined {
  const info = timerConnectionInfo;
  if (!info) {
    return undefined;
  }

  if (info.label && info.label.trim().length > 0) {
    return info.label;
  }

  if (info.id) {
    const byId = connections.find((connection) => connection.id === info.id);
    if (byId) {
      return getConnectionLabel(byId);
    }
  }

  if (info.organization && info.project) {
    const byCoordinates = connections.find(
      (connection) =>
        connection.organization === info.organization && connection.project === info.project
    );
    if (byCoordinates) {
      return getConnectionLabel(byCoordinates);
    }
  }

  return undefined;
}

type EnsureActiveConnectionOptions = {
  refresh?: boolean;
  notify?: boolean;
  interactive?: boolean;
};

async function ensureActiveConnection(
  context: vscode.ExtensionContext,
  connectionId?: string,
  options: EnsureActiveConnectionOptions = {}
): Promise<ConnectionState | undefined> {
  const prepared = await resolveActiveConnectionTarget(context, connectionId, options);
  if (!prepared) {
    return undefined;
  }

  const { connection } = prepared;
  const adapter = getConnectionAdapterInstance();

  const result = (await adapter.ensureActiveConnection(context, connection.id, options)) as
    | ConnectionState
    | undefined;

  if (result?.client && result?.provider) {
    (result as any).id = connection.id;
    result.config = connection;
    result.authMethod = connection.authMethod || 'pat';

    const settings = getConfig();
    await finalizeConnectionSuccess(connection, result, options, settings);
    return result;
  }

  verbose('[ensureActiveConnection] FSM connection did not produce a usable provider.', {
    connectionId: connection.id,
    hasResult: !!result,
    hasClient: !!result?.client,
    hasProvider: !!result?.provider,
  });

  return undefined;
}

function getConnectionAdapterInstance(): ConnectionAdapter {
  if (!connectionAdapterInstance) {
    const manager = getConnectionFSMManager();
    // The fallback function is no longer needed as we are fully on FSM.
    connectionAdapterInstance = new ConnectionAdapter(manager, async () => undefined, true);
    connectionAdapterInstance.setUseFSM(true);
  }
  return connectionAdapterInstance;
}

async function resolveActiveConnectionTarget(
  context: vscode.ExtensionContext,
  connectionId?: string,
  options: EnsureActiveConnectionOptions = {}
): Promise<{ connection: ProjectConnection; connectionId: string } | undefined> {
  await ensureConnectionsInitialized(context);

  const targetId = connectionId ?? activeConnectionId ?? connections[0]?.id;
  verbose('[ensureActiveConnection] evaluating target', {
    requested: connectionId,
    activeConnectionId,
    resolved: targetId,
    connectionCount: connections.length,
  });

  if (!targetId) {
    if (options.notify !== false) {
      notifyConnectionsList();
    }
    await vscode.commands.executeCommand('setContext', 'azureDevOpsInt.connected', false);
    provider = undefined;
    client = undefined;
    return undefined;
  }

  if (targetId !== activeConnectionId) {
    activeConnectionId = targetId;
    await context.globalState.update(ACTIVE_CONNECTION_STATE_KEY, targetId);
    if (options.notify !== false) {
      notifyConnectionsList();
    }
  }

  const connection = connections.find((item) => item.id === targetId);
  if (!connection) {
    console.warn('[azureDevOpsInt] Connection not found for id', targetId);
    return undefined;
  }

  verbose('[ensureActiveConnection] using connection', {
    id: connection.id,
    organization: connection.organization,
    project: connection.project,
    baseUrl: connection.baseUrl,
    apiBaseUrl: connection.apiBaseUrl,
    authMethod: connection.authMethod || 'pat',
    hasIdentityName: !!connection.identityName,
    identityName: connection.identityName,
  });

  return { connection, connectionId: targetId };
}

function configureProviderForConnection(
  connection: ProjectConnection,
  state: ConnectionState
): void {
  if (!state.provider) {
    return;
  }

  const providerLogger = createScopedLogger(`provider:${connection.id}`, shouldLogDebug);
  const branchSource = { id: connection.id, client: state.client };

  if (typeof state.provider.updateClient === 'function' && state.client) {
    state.provider.updateClient(state.client);
  }

  state.provider.setPostMessage?.((msg: unknown) => forwardProviderMessage(connection.id, msg));
  state.provider.setLogger?.(providerLogger);
  state.provider.setTransformWorkItems?.(createBranchAwareTransform(branchSource));
}

async function finalizeConnectionSuccess(
  connection: ProjectConnection,
  state: ConnectionState,
  options: EnsureActiveConnectionOptions,
  settings: vscode.WorkspaceConfiguration
): Promise<ConnectionState> {
  connectionStates.set(connection.id, state);
  configureProviderForConnection(connection, state);

  client = state.client;
  provider = state.provider;

  setTimerConnectionFrom(connection);

  await vscode.commands.executeCommand('setContext', 'azureDevOpsInt.connected', true);
  await updateAuthStatusBar();

  if (options.refresh !== false && state.provider) {
    const fallbackQuery = getDefaultQuery(settings);
    const selectedQuery = getStoredQueryForConnection(connection.id, fallbackQuery);

    if (!initialRefreshedConnections.has(connection.id)) {
      initialRefreshedConnections.add(connection.id);
    }

    verbose('[ensureActiveConnection] triggering provider refresh', {
      id: connection.id,
      query: selectedQuery,
    });

    state.provider.refresh(selectedQuery);
  }

  const hadReminder = getPendingAuthReminderMap().has(connection.id);
  clearAuthReminder(connection.id);
  if ((state.authMethod ?? 'pat') === 'entra' || hadReminder) {
    dispatchApplicationEvent({ type: 'AUTHENTICATION_SUCCESS', connectionId: connection.id });
  }

  dispatchApplicationEvent({
    type: 'CONNECTION_ESTABLISHED',
    connectionId: connection.id,
    connectionState: state,
  });

  return state;
}

function getClientForConnectionInfo(info?: TimerConnectionInfo): AzureDevOpsIntClient | undefined {
  if (!info) {
    return client;
  }

  if (info.id) {
    const stateById = connectionStates.get(info.id);
    if (stateById?.client) {
      return stateById.client;
    }
  }

  if (info.organization && info.project) {
    for (const state of connectionStates.values()) {
      if (
        state.config.organization === info.organization &&
        state.config.project === info.project &&
        state.client
      ) {
        return state.client;
      }
    }
  }

  if (info.label) {
    const byLabel = connections.find((connection) => getConnectionLabel(connection) === info.label);
    if (byLabel) {
      const stateByLabel = connectionStates.get(byLabel.id);
      if (stateByLabel?.client) {
        return stateByLabel.client;
      }
    }
  }

  if (activeConnectionId) {
    const activeState = connectionStates.get(activeConnectionId);
    if (activeState?.client) {
      return activeState.client;
    }
  }

  return client;
}

async function loadConnectionsFromConfig(
  context: vscode.ExtensionContext
): Promise<ProjectConnection[]> {
  const settings = getConfig();
  const rawConnections = settings.get<unknown[]>(CONNECTIONS_CONFIG_KEY) ?? [];

  const legacyOrganization = String(settings.get<string>('organization') ?? '').trim();
  const legacyProject = String(settings.get<string>('project') ?? '').trim();
  const legacyTeam = String(settings.get<string>('team') ?? '').trim();

  const legacyFallback =
    legacyOrganization && legacyProject
      ? {
          organization: legacyOrganization,
          project: legacyProject,
          team: legacyTeam || undefined,
          label: undefined,
        }
      : undefined;

  const {
    connections: normalized,
    requiresSave,
    summary,
  } = normalizeConnections(rawConnections, legacyFallback);
  connections = normalized;

  if (requiresSave) {
    try {
      await settings.update(
        CONNECTIONS_CONFIG_KEY,
        normalized.map((entry) => ({ ...entry })),
        vscode.ConfigurationTarget.Global
      );
      verbose('[connections] Saved migrated connections', summary);
    } catch (error) {
      console.warn('[AzureDevOpsInt] [connections] Failed to save migrated connections', error);
    }
  }

  // Migrate any existing global PAT into per-connection secret keys so
  // credentials are always connection-scoped (no global PAT sharing).
  if (connections.length > 0) {
    try {
      await migrateGlobalPATToConnections(context, connections);
    } catch (error) {
      console.warn('[azureDevOpsInt] migrateGlobalPATToConnections failed', error);
    }
  }

  verbose('[connections] Loaded connections from config', {
    count: connections.length,
    ids: connections.map((c) => c.id),
  });

  const validIds = new Set(connections.map((item) => item.id));

  for (const [id, state] of connectionStates.entries()) {
    if (!validIds.has(id)) {
      connectionStates.delete(id);
      initialRefreshedConnections.delete(id);
      clearConnectionCaches(id);
    } else {
      const updated = connections.find((item) => item.id === id);
      if (updated) {
        state.config = updated;
      }
    }
  }

  for (const key of Array.from(activeQueryByConnection.keys())) {
    if (!validIds.has(key)) {
      activeQueryByConnection.delete(key);
    }
  }

  const persistedActive = context.globalState.get<string>(ACTIVE_CONNECTION_STATE_KEY);
  const { activeConnectionId: resolvedActiveId, requiresPersistence } = resolveActiveConnectionId(
    persistedActive,
    connections
  );

  activeConnectionId = resolvedActiveId;

  if (requiresPersistence) {
    await context.globalState.update(ACTIVE_CONNECTION_STATE_KEY, resolvedActiveId);
  }

  // Set the readers for the bridge *after* connections are loaded
  setLoadedConnectionsReader(() => connections);
  setActiveConnectionIdReader(() => activeConnectionId);

  // Initialize PAT retrieval bridge function
  setGetSecretPAT(async (extensionContext: vscode.ExtensionContext, connectionId?: string) => {
    if (!connectionId) {
      return undefined;
    }

    // Find the connection to get its patKey
    const connection = connections.find((c) => c.id === connectionId);
    if (!connection || !connection.patKey) {
      return undefined;
    }

    // Retrieve PAT from secrets using the connection's patKey
    return await extensionContext.secrets.get(connection.patKey);
  });

  notifyConnectionsList();
  return connections;
}

async function saveConnectionsToConfig(
  context: vscode.ExtensionContext,
  nextConnections: ProjectConnection[]
): Promise<void> {
  const settings = getConfig();
  connections = nextConnections;
  const serialized = nextConnections.map((entry) => ({ ...entry }));
  await settings.update(CONNECTIONS_CONFIG_KEY, serialized, vscode.ConfigurationTarget.Global);

  const validIds = new Set(nextConnections.map((item) => item.id));
  for (const [id, state] of connectionStates.entries()) {
    if (!validIds.has(id)) {
      connectionStates.delete(id);
      initialRefreshedConnections.delete(id);
      clearConnectionCaches(id);
    } else {
      const updated = nextConnections.find((item) => item.id === id);
      if (updated) state.config = updated;
    }
  }

  if (activeConnectionId && !validIds.has(activeConnectionId)) {
    activeConnectionId = nextConnections[0]?.id;
    await context.globalState.update(ACTIVE_CONNECTION_STATE_KEY, activeConnectionId);
  }

  notifyConnectionsList();
}

async function ensureConnectionsInitialized(context: vscode.ExtensionContext) {
  if (connections.length === 0) await loadConnectionsFromConfig(context);
  return connections;
}

/**
 * LEGACY AUTH REMOVED - Device code callback no longer used in FSM architecture
 * Device code callback for Entra ID authentication
 * Shows VS Code notification with device code and verification URL
 */
const createDeviceCodeCallback =
  (_context: vscode.ExtensionContext, connection?: ProjectConnection): any =>
  async (_deviceCode: any, userCode: any, verificationUrl: any, expiresIn: any) => {
    verbose('[EntraAuth] Device code received', { userCode, verificationUrl, expiresIn });

    const connectionLabel = connection ? describeConnection(connection) : 'Microsoft Entra ID';
    const action = await vscode.window.showInformationMessage(
      `Sign in to ${connectionLabel} with Microsoft Entra ID. Selecting “Open Browser” copies the code to your clipboard automatically.\n\nGo to ${verificationUrl} and enter code:\n\n${userCode}\n\nCode expires in ${Math.floor(expiresIn / 60)} minutes.`,
      { modal: false },
      'Open Browser'
    );

    if (action === 'Open Browser') {
      try {
        await vscode.env.clipboard.writeText(userCode);
      } catch (error) {
        console.warn('[AzureDevOpsInt] [EntraAuth] Failed to copy device code to clipboard', error);
      }
      await vscode.env.openExternal(vscode.Uri.parse(verificationUrl));
      vscode.window.showInformationMessage(
        `Device code ${userCode} copied to clipboard. Paste it into the browser to finish signing in.`
      );
    }
  };

function ensureTimer(context: vscode.ExtensionContext) {
  if (timer) return timer;
  const config = getConfig();
  let pomodoroBreakTimeout: NodeJS.Timeout | undefined;
  timer = new WorkItemTimer({
    autoResumeOnActivity: config.get<boolean>('autoResumeOnActivity') ?? true,
    inactivityTimeoutSec: config.get<number>('timerInactivityTimeout') ?? 300,
    defaultElapsedLimitHours: config.get<number>('defaultElapsedLimitHours') ?? 3.5,
    pomodoroEnabled: config.get<boolean>('pomodoroEnabled') ?? false,
    breakPrompt: () => {
      const snap = timer?.snapshot?.();
      if (!snap || !snap.isPaused) return;
      vscode.window
        .showInformationMessage(
          'Time for a Pomodoro break?',
          { modal: true },
          'Start 5‑min break',
          'Skip'
        )
        .then((choice) => {
          if (!choice || choice === 'Skip') return;
          try {
            timer?.pause();
          } catch {
            /* ignore pause error */
          }
          if (pomodoroBreakTimeout) {
            try {
              clearTimeout(pomodoroBreakTimeout);
            } catch {
              /* ignore clear error */
            }
            pomodoroBreakTimeout = undefined;
          }
          pomodoroBreakTimeout = setTimeout(
            () => {
              try {
                timer?.resume();
              } catch {
                /* ignore resume error */
              }
              pomodoroBreakTimeout = undefined;
            },
            5 * 60 * 1000
          );
        })
        .then(
          () => {},
          (error) => {
            console.error(
              '[AzureDevOpsInt] ❌ [TIMER] Failed to show Pomodoro break dialog:',
              error
            );
          }
        );
    },
    persist: (data: { state?: any; timeEntries?: any[]; updateLastSave?: boolean }) =>
      persistTimer(context, data),
    restorePersisted: () => restoreTimer(context),
    onState: (s: any) => {
      sendToWebview({
        type: 'timerUpdate',
        timer: s,
        connectionId: timerConnectionInfo.id,
        connectionLabel: timerConnectionInfo.label,
        connectionOrganization: timerConnectionInfo.organization,
        connectionProject: timerConnectionInfo.project,
      });
      updateTimerContext(s);
    },
    onInfo: (m: any) => verbose('[timer]', m),
    onWarn: (m: any) => console.warn('[AzureDevOpsInt] [timer]', m),
    onError: (m: any) => console.error('[AzureDevOpsInt] [timer]', m),
  });
  timer.loadFromPersisted();
  return timer;
}

function updateTimerContext(state: any) {
  vscode.commands.executeCommand('setContext', 'azureDevOpsInt.timerActive', state?.isActive);
  vscode.commands.executeCommand('setContext', 'azureDevOpsInt.timerPaused', state?.isPaused);
}

async function persistTimer(
  context: vscode.ExtensionContext,
  data: { state?: any; timeEntries?: any[]; updateLastSave?: boolean }
) {
  if (data.state) await context.globalState.update(STATE_TIMER, data.state);
  if (data.timeEntries) await context.globalState.update(STATE_TIME_ENTRIES, data.timeEntries);
  if (data.updateLastSave) await context.globalState.update(STATE_LAST_SAVE, Date.now());
}

function restoreTimer(context: vscode.ExtensionContext): {
  state: WorkItemTimerState | undefined;
  timeEntries: TimeEntry[] | undefined;
  lastSave: number | undefined;
  connection: TimerConnectionInfo | undefined;
} {
  return {
    state: context.globalState.get(STATE_TIMER),
    timeEntries: context.globalState.get(STATE_TIME_ENTRIES),
    lastSave: context.globalState.get(STATE_LAST_SAVE),
    connection: context.globalState.get(STATE_TIMER_CONNECTION),
  };
}

// Enable a minimal smoke-test mode for CI/integration tests to avoid heavy initialization
// Primary signal: VSCODE_INTEGRATION_SMOKE=1
// Fallback signal: VS Code test runner is present (extensionTestsPath arg) which indicates an integration test session.
function isVSCodeTestRun(): boolean {
  try {
    return (process.argv || []).some(
      (a) =>
        typeof a === 'string' &&
        (a.includes('--extensionTestsPath') || a.includes('integration-tests'))
    );
  } catch {
    return false;
  }
}
const IS_SMOKE = process.env.VSCODE_INTEGRATION_SMOKE === '1' || isVSCodeTestRun();

function getConfig() {
  return vscode.workspace.getConfiguration(CONFIG_NS);
}

type ConfigInspection<T> = {
  key: string;
  defaultValue?: T;
  globalValue?: T;
  workspaceValue?: T;
  workspaceFolderValue?: T;
  globalLanguageValue?: T;
  workspaceLanguageValue?: T;
  workspaceFolderLanguageValue?: T;
};

type SendToWebviewOptions = {
  panel?: vscode.WebviewView;
  logger?: LoggerFn;
};

type SendWorkItemsSnapshotOptions = Omit<PostWorkItemsSnapshotParams, 'panel' | 'logger'> &
  SendToWebviewOptions;

function sendToWebview(message: any): void {
  const messageType = message?.type;

  if (messageType === 'workItemsLoaded') {
    const items = Array.isArray(message.workItems) ? [...message.workItems] : [];
    console.log('[AzureDevOpsInt][sendToWebview] Processing workItemsLoaded:', {
      messageType,
      hasWorkItems: !!message.workItems,
      workItemsIsArray: Array.isArray(message.workItems),
      itemsCount: items.length,
      connectionId: message.connectionId,
    });

    dispatchApplicationEvent({
      type: 'WORK_ITEMS_LOADED',
      workItems: items,
      connectionId: typeof message.connectionId === 'string' ? message.connectionId : undefined,
      query: typeof message.query === 'string' ? message.query : undefined,
      kanbanView: !!message.kanbanView,
      types: Array.isArray(message.types) ? [...message.types] : undefined,
    });

    console.log('[AzureDevOpsInt][sendToWebview] Dispatched WORK_ITEMS_LOADED event to FSM');
  }

  if (!panel) {
    verbose?.('[sendToWebview] dropping message (no panel)', { type: messageType });
    return;
  }

  try {
    panel.webview.postMessage(message);
  } catch (error) {
    verbose?.(
      '[sendToWebview] failed to post message',
      error instanceof Error ? error.message : error
    );
  }
}

function forwardProviderMessage(connectionId: string, message: unknown) {
  // Forward provider messages directly, not wrapped in envelope
  // This allows sendToWebview to recognize workItemsLoaded and other message types
  console.log('[AzureDevOpsInt][forwardProviderMessage] Received from provider:', {
    connectionId,
    messageType: (message as any)?.type,
    hasWorkItems: !!(message as any)?.workItems,
    workItemsCount: Array.isArray((message as any)?.workItems)
      ? (message as any).workItems.length
      : 'n/a',
  });

  if (message && typeof message === 'object' && 'type' in message) {
    sendToWebview({
      ...(message as any),
      connectionId,
    });
  } else {
    // Fallback for messages without type
    sendToWebview({
      type: 'providerMessage',
      connectionId,
      message,
    });
  }
}

function resolveSnapshotTypes(
  providerRef: WorkItemsProvider | undefined,
  explicit: string[] | undefined,
  logger: LoggerFn | undefined
): string[] | undefined {
  if (Array.isArray(explicit)) {
    return [...explicit];
  }
  if (!providerRef || typeof (providerRef as any).getWorkItemTypeOptions !== 'function') {
    return undefined;
  }
  try {
    const raw = (providerRef as any).getWorkItemTypeOptions();
    return Array.isArray(raw) ? [...raw] : undefined;
  } catch (error) {
    logger?.(
      '[sendWorkItemsSnapshot] failed to read provider type options',
      error instanceof Error ? error.message : error
    );
    return undefined;
  }
}

function resolveBranchContextPayload(
  connectionId: string | undefined,
  explicit: PostWorkItemsSnapshotParams['branchContext']
): PostWorkItemsSnapshotParams['branchContext'] {
  if (explicit !== undefined) {
    return explicit;
  }
  if (!connectionId) {
    return null;
  }
  const enrichment = getBranchEnrichmentState(connectionId);
  return enrichment?.context ?? null;
}

function enrichWorkItems(
  items: any[],
  connectionId: string | undefined,
  branchContext: PostWorkItemsSnapshotParams['branchContext']
): any[] {
  if (!Array.isArray(items) || items.length === 0) {
    return [];
  }
  return items.map((item) => ({ ...item, connectionId, branchContext }));
}

function sendWorkItemsSnapshot(options: SendWorkItemsSnapshotOptions): void {
  const connectionId = options.connectionId ?? activeConnectionId;
  const items = Array.isArray(options.items) ? options.items : [];
  const branchContext = resolveBranchContextPayload(connectionId, options.branchContext);
  const types = resolveSnapshotTypes(options.provider, options.types, verbose);

  sendToWebview({
    type: 'workItemsLoaded',
    connectionId,
    workItems: items,
    kanbanView: options.kanbanView,
    provider: options.provider,
    types,
    query: options.query,
    branchContext,
  });

  const enrichedWorkItems = enrichWorkItems(items, connectionId, branchContext);
  dispatchApplicationEvent({
    type: 'WORK_ITEMS_LOADED',
    workItems: enrichedWorkItems,
    connectionId,
    query: options.query,
    kanbanView: !!options.kanbanView,
    types,
  });
}

function hasConfigOverride<T>(metadata: ConfigInspection<T> | undefined): boolean {
  if (!metadata) return false;
  const overrideValues = [
    metadata.globalValue,
    metadata.workspaceValue,
    metadata.workspaceFolderValue,
    metadata.globalLanguageValue,
    metadata.workspaceLanguageValue,
    metadata.workspaceFolderLanguageValue,
  ];
  return overrideValues.some((value) => value !== undefined);
}

export function resolveDefaultQuery(_config: vscode.WorkspaceConfiguration): string {
  const getValue = (key: string): string | undefined => {
    try {
      const raw = _config?.get<string | undefined>(key);
      if (typeof raw !== 'string') return undefined;
      const trimmed = raw.trim();
      return trimmed.length > 0 ? trimmed : undefined;
    } catch {
      return undefined;
    }
  };

  const explicitDefault = getValue('defaultQuery');
  if (explicitDefault) return explicitDefault;

  const workItemQuery = getValue('workItemQuery');
  if (workItemQuery) {
    const inspectFn =
      typeof _config?.inspect === 'function' ? _config.inspect.bind(_config) : undefined;
    if (!inspectFn) return workItemQuery;
    try {
      const metadata = inspectFn<string>('workItemQuery');
      if (hasConfigOverride(metadata)) return workItemQuery;
    } catch {
      // If inspect fails, assume the user intentionally set a custom query to avoid breaking legacy behavior.
      return workItemQuery;
    }
  }

  return DEFAULT_QUERY;
}

function getDefaultQuery(config?: vscode.WorkspaceConfiguration): string {
  const target = config ?? getConfig();
  return resolveDefaultQuery(target);
}

async function setOpenAIApiKey(context: vscode.ExtensionContext) {
  const apiKey = await vscode.window.showInputBox({
    prompt: 'Enter your OpenAI API Key',
    password: true,
  });
  if (apiKey) {
    await context.secrets.store(OPENAI_SECRET_KEY, apiKey);
    vscode.window.showInformationMessage('OpenAI API Key saved successfully.');
    openAiClient = new OpenAI({ apiKey });
  }
}

function getExtensionVersion(context: vscode.ExtensionContext): string {
  if (cachedExtensionVersion) return cachedExtensionVersion;
  try {
    const pkgPath = path.join(context.extensionPath, 'package.json');
    const pkgRaw = fs.readFileSync(pkgPath, 'utf8');
    const pkg = JSON.parse(pkgRaw);
    cachedExtensionVersion = String(pkg.version || 'dev');
  } catch {
    // Swallow errors and fall back to 'dev'
    cachedExtensionVersion = 'dev';
  }
  return cachedExtensionVersion;
}
async function migrateLegacyConfigIfNeeded() {
  try {
    const legacy = vscode.workspace.getConfiguration(LEGACY_CONFIG_NS);
    const target = getConfig();
    const legacyOrg = legacy.get<string>('organization');
    const legacyProj = legacy.get<string>('project');
    if (legacyOrg && !target.get('organization'))
      await target.update('organization', legacyOrg, vscode.ConfigurationTarget.Global);
    if (legacyProj && !target.get('project'))
      await target.update('project', legacyProj, vscode.ConfigurationTarget.Global);
  } catch (e) {
    console.warn('[azureDevOpsInt] migrateLegacyConfigIfNeeded failed', e);
  }
}

/**
 * Apply startup patches to fix user settings and configuration issues.
 * This system automatically resolves problems without requiring manual user intervention.
 *
 * Each patch has a version identifier to ensure it only runs once per user.
 * Add new patches here for future bug fixes that need to modify user settings.
 *
 * @param context VS Code extension context for accessing settings and state
 */
async function applyStartupPatches(context: vscode.ExtensionContext): Promise<void> {
  try {
    const patchState = context.globalState;
    const PATCH_VERSION_KEY = 'azureDevOpsInt.appliedPatches';
    const appliedPatches = patchState.get<string[]>(PATCH_VERSION_KEY, []);

    // Patch 1.0.0-clientid-removal: Remove clientId from connection configurations
    // This fixes authentication issues caused by storing incorrect client IDs per connection
    if (!appliedPatches.includes('1.0.0-clientid-removal')) {
      await applyClientIdRemovalPatch();
      appliedPatches.push('1.0.0-clientid-removal');
      await patchState.update(PATCH_VERSION_KEY, appliedPatches);
      console.log('[azureDevOpsInt] Applied patch: 1.0.0-clientid-removal');
    }

    // Future patches can be added here following the same pattern:
    // if (!appliedPatches.includes('1.1.0-some-other-fix')) {
    //   await applySomeOtherPatch();
    //   appliedPatches.push('1.1.0-some-other-fix');
    //   await patchState.update(PATCH_VERSION_KEY, appliedPatches);
    //   console.log('[azureDevOpsInt] Applied patch: 1.1.0-some-other-fix');
    // }
  } catch (error) {
    console.warn('[azureDevOpsInt] Failed to apply startup patches:', error);
    // Don't fail activation if patches fail - log and continue
  }
}

/**
 * Patch to remove clientId from connection configurations.
 *
 * PROBLEM: Earlier versions allowed users to configure clientId per connection,
 * which caused authentication failures when users stored incorrect client IDs.
 *
 * SOLUTION: Remove all clientId fields from stored connections. The extension
 * now hardcodes the correct Azure DevOps client ID (872cd9fa-d31f-45e0-9eab-6e460a02d1f1)
 * in the authentication code, preventing user configuration errors.
 */
async function applyClientIdRemovalPatch(): Promise<void> {
  try {
    const config = vscode.workspace.getConfiguration('azureDevOpsIntegration');
    const connections = config.get<ProjectConnection[]>('connections', []);

    let patchedCount = 0;
    const patchedConnections = connections.map((conn) => {
      if ('clientId' in conn) {
        patchedCount++;
        const { clientId, ...connWithoutClientId } = conn as any;
        return connWithoutClientId;
      }
      return conn;
    });

    if (patchedCount > 0) {
      await config.update('connections', patchedConnections, vscode.ConfigurationTarget.Global);
      console.log(
        `[azureDevOpsInt] Startup patch: Removed clientId from ${patchedCount} connection(s)`
      );
    }
  } catch (error) {
    console.warn('[azureDevOpsInt] Client ID removal patch failed:', error);
    throw error; // Re-throw to be caught by applyStartupPatches
  }
}

function getNonce() {
  let text = '';
  const possible = 'ABCDEFGHIJKLMNOPQRSTUVWXYZabcdefghijklmnopqrstuvwxyz0123456789';
  for (let i = 0; i < 32; i++) {
    text += possible.charAt(Math.floor(Math.random() * possible.length));
  }
  return text;
}

export async function activate(context: vscode.ExtensionContext) {
  // Store reference to our rejection handler for proper cleanup
  rejectionHandler = (reason: any, promise: Promise<any>) => {
    // Only handle rejections that originate from our extension
    const isFromOurExtension =
      reason &&
      typeof reason === 'object' &&
      'stack' in reason &&
      typeof reason.stack === 'string' &&
      (reason.stack.includes('azuredevops-integration-extension') ||
        reason.stack.includes('azureDevOpsInt') ||
        reason.stack.includes('activation.ts') ||
        reason.stack.includes('src\\fsm\\') ||
        reason.stack.includes('src/fsm/'));

    // Skip rejections from other extensions
    if (!isFromOurExtension) {
      return;
    }

    // Suppress cancellation errors which are normal during VS Code shutdown
    if (reason && typeof reason === 'object') {
      // Check for cancellation by name, message, or stack trace content
      const isCancellation =
        ('name' in reason && reason.name === 'Canceled') ||
        ('message' in reason && reason.message === 'Canceled') ||
        (reason.toString && reason.toString().includes('Canceled')) ||
        ('stack' in reason &&
          typeof reason.stack === 'string' &&
          reason.stack.includes('Canceled'));

      if (isCancellation) {
        verbose('[azureDevOpsInt] Promise cancelled during shutdown (normal)');
        return;
      }
    }
    console.error('[azureDevOpsInt] Unhandled Promise Rejection:', reason);
    console.error('[azureDevOpsInt] Promise:', promise);
  };

  // Add global unhandled promise rejection handler
  process.on('unhandledRejection', rejectionHandler);

  // Add global uncaught exception handler
  process.on('uncaughtException', (error) => {
    console.error('[azureDevOpsInt] Uncaught Exception:', error);
  });

  extensionContextRef = context;
  setExtensionContextRefBridge(context);

  // Apply startup patches to fix user settings and configuration issues
  await applyStartupPatches(context);

  // In smoke mode (integration tests), minimize activation work to avoid any potential stalls.
  if (IS_SMOKE) {
    try {
      vscode.commands.executeCommand('setContext', 'azureDevOpsInt.connected', false).then(
        () => {},
        () => {}
      );
    } catch {
      /* ignore */
    }
    // Do not register views/commands or initialize any domain objects in smoke mode.
    return undefined;
  }
  const cfg = getConfig();
  if (cfg.get<boolean>('debugLogging')) {
    const channel =
      getOutputChannel() ?? vscode.window.createOutputChannel('Azure DevOps Integration');
    setOutputChannel(channel);
    logLine('[activate] Debug logging enabled');
    // Bridge console logging to Output Channel for better debugging
    bridgeConsoleToOutputChannel();
  }
  // Status bar (hidden until connected or timer active)
  statusBarItem = vscode.window.createStatusBarItem(
    'azureDevOpsInt.timer',
    vscode.StatusBarAlignment.Left,
    100
  );
  statusBarItem.command = 'azureDevOpsInt.stopTimer';
  context.subscriptions.push(statusBarItem);

  // Auth status bar item (shows Entra ID token status)
  authStatusBarItem = vscode.window.createStatusBarItem(
    'azureDevOpsInt.authStatus',
    vscode.StatusBarAlignment.Left,
    99
  );
  authStatusBarItem.command = 'azureDevOpsInt.signInWithEntra';
  context.subscriptions.push(authStatusBarItem);
  authStatusBarItem.hide(); // Hidden by default, shown only for Entra ID connections

  // LEGACY AUTH REMOVED - EntraAuthenticationProvider replaced by FSM authentication
  const authenticationProviderOptions: vscode.AuthenticationProviderOptions & {
    supportsAccountManagement?: boolean;
  } = {
    supportsMultipleAccounts: true,
    supportsAccountManagement: true,
  };
  // LEGACY AUTH REMOVED - Authentication provider registration replaced by FSM authentication

  // Ensure applicationStore is initialized before registering webview provider
  // This prevents race conditions where the webview panel resolves before the FSM actor is available
  verbose('[activation] Ensuring application store is initialized before webview registration');
  await ensureSharedContextBridge(context);
  verbose('[activation] Application store initialized, FSM actor available');

  // Register the work items webview view resolver (guard against duplicate registration)
  if (!viewProviderRegistered) {
    verbose('[azureDevOpsInt] Registering webview view provider: azureDevOpsWorkItems');
    context.subscriptions.push(
      vscode.window.registerWebviewViewProvider(
        'azureDevOpsWorkItems',
        new AzureDevOpsIntViewProvider(context),
        { webviewOptions: { retainContextWhenHidden: true } }
      )
    );
    viewProviderRegistered = true;
  }
  // Register FSM trace commands for full replay capability
  registerTraceCommands(context);

  // Register quick debug commands for instant troubleshooting
  import('./fsm/commands/quickDebugCommands.js')
    .then(({ registerQuickDebugCommands }) => {
      registerQuickDebugCommands(context);
      verbose('[ACTIVATION] Quick debug commands registered');
    })
    .catch((error) => {
      console.error(
        '[AzureDevOpsInt] ❌ [ACTIVATION] Failed to import quick debug commands:',
        error
      );
    });

  // Register output channel reader for programmatic log access
  import('./fsm/commands/outputChannelReader.js')
    .then(({ registerOutputChannelReader }) => {
      registerOutputChannelReader(context);
      verbose('[ACTIVATION] Output channel reader registered for automated debugging');
    })
    .catch((error) => {
      console.error(
        '[AzureDevOpsInt] ❌ [ACTIVATION] Failed to import output channel reader:',
        error
      );
    });

  // AUTO-START FSM TRACING AND SHOW OUTPUT FOR DEBUGGING
  verbose('[ACTIVATION] Starting FSM tracing session automatically...');

  // Import FSM tracing modules
  import('./fsm/logging/FSMTracer.js')
    .then(({ startTraceSession, fsmTracer }) => {
      try {
        const sessionId = startTraceSession('Extension Activation - Auto Debug Session');
        verbose(`[ACTIVATION] FSM tracing started: ${sessionId}`);

        // Show the FSM output channel immediately for visibility
        import('./fsm/logging/FSMLogger.js')
          .then(({ fsmLogger, FSMComponent }) => {
            fsmLogger.showOutputChannel();
            verbose('[ACTIVATION] FSM Output Channel opened for debugging visibility');

            // Log activation start
            fsmLogger.info(FSMComponent.APPLICATION, 'Extension activation started', {
              component: FSMComponent.APPLICATION,
              event: 'ACTIVATE',
              state: 'activating',
            });
          })
          .catch((error) => {
            console.error(
              '[AzureDevOpsInt] ❌ [ACTIVATION] Failed to import FSM logger for activation:',
              error
            );
          });
      } catch (error) {
        console.error('[AzureDevOpsInt] ❌ [ACTIVATION] Failed to start FSM tracing:', error);
      }
    })
    .catch((error) => {
      console.error(
        '[AzureDevOpsInt] ❌ [ACTIVATION] Failed to import FSM tracing modules:',
        error
      );
    });

  // FSM and Bridge setup
  const fsmSetupService = new FSMSetupService(context);

  const appActor = getApplicationStoreActor();

  // Activate the FSM with extension context
  if (appActor && typeof (appActor as any).send === 'function') {
    verbose('[activation] Sending ACTIVATE event to FSM');
    (appActor as any).send({ type: 'ACTIVATE', context });
  }

  if (appActor && typeof (appActor as any).subscribe === 'function') {
    (appActor as any).subscribe((snapshot: any) => {
      // Persist timer state whenever it changes
      const timerActor = snapshot.context?.timerActor;
      if (timerActor && typeof (timerActor as any).getSnapshot === 'function') {
        try {
          const timerSnapshot = (timerActor as any).getSnapshot();
          if (timerSnapshot?.context) {
            const persistedState = {
              workItemId: timerSnapshot.context.workItemId,
              workItemTitle: timerSnapshot.context.workItemTitle,
              startTime: timerSnapshot.context.startTime,
              isPaused: timerSnapshot.context.isPaused,
              state: timerSnapshot.value,
            };
            // Only persist if we have a workItemId (timer is active)
            if (persistedState.workItemId) {
              context.globalState.update(STATE_TIMER, persistedState).then(
                () => {},
                (e: any) => {
                  console.error('[activation] Failed to persist timer state:', e);
                }
              );
            }
          }
        } catch (e) {
          // Ignore timer persistence errors
        }
      }

      if (panel && snapshot) {
        // Pre-compute all state matches since snapshot.matches() doesn't survive JSON serialization
        const matches = {
          // Top-level states
          inactive: snapshot.matches('inactive'),
          activating: snapshot.matches('activating'),
          activation_failed: snapshot.matches('activation_failed'),
          active: snapshot.matches('active'),
          error_recovery: snapshot.matches('error_recovery'),
          deactivating: snapshot.matches('deactivating'),

          // Active sub-states
          'active.setup': snapshot.matches({ active: 'setup' }),
          'active.setup.loading_connections': snapshot.matches({
            active: { setup: 'loading_connections' },
          }),
          'active.setup.waiting_for_panel': snapshot.matches({
            active: { setup: 'waiting_for_panel' },
          }),
          'active.setup.panel_ready': snapshot.matches({ active: { setup: 'panel_ready' } }),
          'active.setup.setup_error': snapshot.matches({ active: { setup: 'setup_error' } }),

          // Active.ready sub-states
          'active.ready': snapshot.matches({ active: 'ready' }),
          'active.ready.idle': snapshot.matches({ active: { ready: 'idle' } }),
          'active.ready.loadingData': snapshot.matches({ active: { ready: 'loadingData' } }),
          'active.ready.managingConnections': snapshot.matches({
            active: { ready: 'managingConnections' },
          }),
          'active.ready.error': snapshot.matches({ active: { ready: 'error' } }),
        };

        const serializableState = {
          fsmState: snapshot.value,
          context: getSerializableContext(snapshot.context),
          matches, // Include pre-computed state matches
        };

        // Reduce excessive logging - only log state changes if debug logging is enabled
        if (shouldLogDebug()) {
          console.log('[AzureDevOpsInt][activation] Sending state to webview:', {
            value: snapshot.value,
            matchesActive: matches.active,
            matchesActiveReady: matches['active.ready'],
            matchesActivating: matches.activating,
          });
        }

        panel.webview.postMessage({
          type: 'syncState',
          payload: serializableState,
        });

        // If activeQuery changed, persist and trigger provider refresh
        try {
          const snapCtx = snapshot.context;
          const newQuery: string | undefined = snapCtx?.activeQuery;
          const newConn: string | undefined = snapCtx?.activeConnectionId;
          if (newConn && typeof newQuery === 'string') {
            const changed =
              newConn !== lastQueriedActiveConnectionId || newQuery !== lastQueriedQuery;
            if (changed) {
              // Persist query in per-connection store
              setStoredQueryForConnection(newConn, newQuery);
              // Ensure provider exists before refresh
              if (!provider && extensionContextRef) {
                ensureActiveConnection(extensionContextRef, newConn, { refresh: false }).catch(
                  () => {}
                );
              }
              try {
                provider?.refresh(newQuery);
              } catch (e) {
                verbose('[activation] provider.refresh failed after query change', e);
              }
              lastQueriedActiveConnectionId = newConn;
              lastQueriedQuery = newQuery;
            }
          }
        } catch (e) {
          verbose('[activation] Failed handling activeQuery change', e);
        }
        // Update VS Code context key for debug view visibility so menus can react
        try {
          vscode.commands
            .executeCommand(
              'setContext',
              'azureDevOpsInt.debugViewVisible',
              !!snapshot.context?.debugViewVisible
            )
            .then(
              () => {},
              () => {}
            );
        } catch {
          /* ignore context key errors */
        }
      }
    });
  }

  // Core commands - using extracted commands module
  const commandContext = {
    context,
    panel,
    provider,
    timer,
    sessionTelemetry,
    client,
    statusBarItem,
    authStatusBarItem,
  };

  const commandDisposables = registerCommands(context, commandContext);
  context.subscriptions.push(...commandDisposables);

  // Set up listeners and handlers
  context.subscriptions.push(
    vscode.workspace.onDidChangeConfiguration(async (e) => {
      if (e.affectsConfiguration(CONFIG_NS)) {
        await loadConnectionsFromConfig(context);
        // Don't block on connection refresh during config changes
        ensureActiveConnection(context, activeConnectionId, { refresh: true }).catch((error) => {
          verbose('[onDidChangeConfiguration] Connection refresh failed:', error);
        });
      }
    })
  );

  // The webview will initialize immediately and show auth UI when ready
  ensureActiveConnection(context, activeConnectionId, { refresh: true }).catch((error) => {
    verbose('[activation] Initial connection failed:', error);
  });

  // Start periodic cache cleanup
  startCacheCleanup();

  // Start memory optimizer
  const memoryOptimizer = new MemoryOptimizer();

  // Start periodic token refresh
  if (tokenRefreshInterval) clearInterval(tokenRefreshInterval);
  tokenRefreshInterval = setInterval(
    () => {
      for (const connectionId of connectionStates.keys()) {
        dispatchApplicationEvent({ type: 'REFRESH_TOKEN', connectionId });
      }
    },
    15 * 60 * 1000
  ); // every 15 minutes

  // Start periodic build status refresh
  for (const connectionId of connectionStates.keys()) {
    updateBuildRefreshTimer(connectionId, connectionStates.get(connectionId)?.provider, true);
  }

  // Start periodic garbage collection if enabled
  if (global.gc) {
    if (gcInterval) clearInterval(gcInterval);
    gcInterval = setInterval(
      () => {
        global.gc?.();
        verbose('[GC] Periodic garbage collection triggered');
      },
      5 * 60 * 1000
    ); // every 5 minutes
  }
}

export function deactivate(): Thenable<void> {
  isDeactivating = true;
  verbose('[deactivate] starting');

  // Stop periodic tasks
  stopCacheCleanup();
  for (const connectionId of connectionStates.keys()) {
    updateBuildRefreshTimer(connectionId, undefined, false);
  }
  if (tokenRefreshInterval) {
    clearInterval(tokenRefreshInterval);
    tokenRefreshInterval = undefined;
  }
  if (gcInterval) {
    clearInterval(gcInterval);
    gcInterval = undefined;
  }

  // Clear all caches and state
  connectionStates.clear();
  activeQueryByConnection.clear();

  dispatchApplicationEvent({ type: 'EXTENSION_DEACTIVATED' });
  verbose('[deactivate] complete');

  return Promise.resolve();
}

// Helper function to extract only serializable properties from FSM context
function getSerializableContext(context: any): Record<string, any> {
  if (!context) {
    return {};
  }

  // Debug: log what we're serializing
  // Only log context serialization if debug logging is enabled
  if (shouldLogDebug()) {
    console.log('[AzureDevOpsInt][getSerializableContext] Original context:', {
      hasConnections: !!context.connections,
      connectionsType: typeof context.connections,
      connectionsIsArray: Array.isArray(context.connections),
      connectionsValue: context.connections,
      activeConnectionId: context.activeConnectionId,
      isActivated: context.isActivated,
    });
  }

  // Get timer state snapshot if timerActor exists
  let timerState: any = undefined;
  if (context.timerActor && typeof (context.timerActor as any).getSnapshot === 'function') {
    try {
      const timerSnapshot = (context.timerActor as any).getSnapshot();

      console.log('[getSerializableContext] Timer snapshot:', {
        hasSnapshot: !!timerSnapshot,
        hasContext: !!timerSnapshot?.context,
        state: timerSnapshot?.value,
        workItemId: timerSnapshot?.context?.workItemId,
        startTime: timerSnapshot?.context?.startTime,
      });

      if (timerSnapshot?.context) {
        const timerCtx = timerSnapshot.context;

        // Calculate elapsed time on-demand based on startTime
        let elapsedSeconds = 0;
        if (timerCtx.startTime) {
          const now = Date.now();
          elapsedSeconds = Math.floor((now - timerCtx.startTime) / 1000);

          // Apply cap if configured
          const maxHours = timerCtx.defaultElapsedLimitHours || 3.5;
          const maxSeconds = maxHours * 3600;
          elapsedSeconds = Math.min(elapsedSeconds, maxSeconds);
        }

        timerState = {
          workItemId: timerCtx.workItemId,
          workItemTitle: timerCtx.workItemTitle,
          startTime: timerCtx.startTime,
          stopTime: undefined, // TODO: Add stop time when timer stops
          isPaused: timerCtx.isPaused,
          state: timerSnapshot.value,
        };

        console.log('[getSerializableContext] Created timerState:', timerState);
      }
    } catch (e) {
      console.error('[getSerializableContext] Error getting timer snapshot:', e);
    }
  } else {
    console.log('[getSerializableContext] No timerActor or getSnapshot:', {
      hasTimerActor: !!context.timerActor,
      hasGetSnapshot: typeof (context.timerActor as any)?.getSnapshot,
    });
  }

  // Extract only serializable properties, excluding VS Code API objects and actors
  const serialized = {
    isActivated: context.isActivated,
    isDeactivating: context.isDeactivating,
    connections: context.connections || [],
    activeConnectionId: context.activeConnectionId,
    activeQuery: context.activeQuery,
    connectionStates: context.connectionStates ? Object.fromEntries(context.connectionStates) : {},
    pendingAuthReminders: context.pendingAuthReminders
      ? Object.fromEntries(context.pendingAuthReminders)
      : {},
    pendingWorkItems: context.pendingWorkItems,
    lastError: context.lastError
      ? { message: context.lastError.message, stack: context.lastError.stack }
      : undefined,
    errorRecoveryAttempts: context.errorRecoveryAttempts,
    viewMode: context.viewMode,
    kanbanColumns: context.kanbanColumns,
    timerState: timerState,
    deviceCodeSession: context.deviceCodeSession
      ? {
          connectionId: context.deviceCodeSession.connectionId,
          userCode: context.deviceCodeSession.userCode,
          verificationUri: context.deviceCodeSession.verificationUri,
          startedAt: context.deviceCodeSession.startedAt,
          expiresAt: context.deviceCodeSession.expiresAt,
          expiresInSeconds: context.deviceCodeSession.expiresInSeconds,
          remainingMs: Math.max(context.deviceCodeSession.expiresAt - Date.now(), 0),
        }
      : undefined,
  };

  // Only log serialization if debug logging is enabled to prevent log spam
  if (shouldLogDebug()) {
    console.log('[AzureDevOpsInt][getSerializableContext] Serialized context:', {
      connectionsLength: serialized.connections.length,
      activeConnectionId: serialized.activeConnectionId,
      hasDeviceCodeSession: !!serialized.deviceCodeSession,
      hasPendingWorkItems: !!serialized.pendingWorkItems,
      workItemsCount: serialized.pendingWorkItems?.workItems?.length || 0,
      viewMode: serialized.viewMode,
    });
  }

  return serialized;
}

class AzureDevOpsIntViewProvider implements vscode.WebviewViewProvider {
  public view?: vscode.WebviewView;
  private readonly extensionUri: vscode.Uri;
  private readonly fsm: ReturnType<typeof getApplicationActor>;

  constructor(private readonly context: vscode.ExtensionContext) {
    this.extensionUri = context.extensionUri;
    this.fsm = getApplicationActor();
  }

  public resolveWebviewView(
    webviewView: vscode.WebviewView,
    context: vscode.WebviewViewResolveContext,
    _token: vscode.CancellationToken
  ) {
    this.view = webviewView;
    panel = webviewView; // Store in global for snapshot subscription
    const webview = webviewView.webview;
    webview.options = {
      enableScripts: true,
      localResourceRoots: [vscode.Uri.joinPath(this.extensionUri, 'media')],
    };

    // The 'unsafe-eval' is required for Svelte's dev mode.
    // TODO: Remove 'unsafe-eval' in production builds.
    const csp = `default-src 'none'; style-src ${webview.cspSource} 'unsafe-inline'; script-src 'nonce-${nonce}' 'unsafe-eval'; img-src ${webview.cspSource} data:; connect-src 'self';`;

    webview.html = `
      <!DOCTYPE html>
      <html lang="en">
      <head>
        <meta charset="UTF-8">
        <meta name="viewport" content="width=device-width, initial-scale=1.0">
        <meta http-equiv="Content-Security-Policy" content="${csp}">
        <link href="${mainCssUri}" rel="stylesheet">
        <title>Work Items</title>
      </head>
      <body>
        <div id="svelte-root"></div>
        <script type="module" nonce="${nonce}" src="${scriptUri}"></script>
      </body>
      </html>
    `;

    // Notify FSM that webview panel is ready
    this.fsm?.send?.({ type: 'UPDATE_WEBVIEW_PANEL', webviewPanel: webviewView });

    // Send initial FSM state to webview
    const appActor = getApplicationStoreActor();
    console.log('[AzureDevOpsIntViewProvider] Attempting to send initial state:', {
      hasActor: !!appActor,
      hasGetSnapshot: typeof (appActor as any)?.getSnapshot === 'function',
    });
    if (appActor && typeof (appActor as any).getSnapshot === 'function') {
      const snapshot = (appActor as any).getSnapshot();
      console.log('[AzureDevOpsIntViewProvider] Got snapshot:', {
        hasSnapshot: !!snapshot,
        value: snapshot?.value,
      });
      if (snapshot) {
        // Pre-compute state matches
        const matches = {
          inactive: snapshot.matches('inactive'),
          activating: snapshot.matches('activating'),
          activation_failed: snapshot.matches('activation_failed'),
          active: snapshot.matches('active'),
          error_recovery: snapshot.matches('error_recovery'),
          deactivating: snapshot.matches('deactivating'),
          'active.setup': snapshot.matches({ active: 'setup' }),
          'active.setup.loading_connections': snapshot.matches({
            active: { setup: 'loading_connections' },
          }),
          'active.setup.waiting_for_panel': snapshot.matches({
            active: { setup: 'waiting_for_panel' },
          }),
          'active.setup.panel_ready': snapshot.matches({ active: { setup: 'panel_ready' } }),
          'active.setup.setup_error': snapshot.matches({ active: { setup: 'setup_error' } }),
          'active.ready': snapshot.matches({ active: 'ready' }),
          'active.ready.idle': snapshot.matches({ active: { ready: 'idle' } }),
          'active.ready.loadingData': snapshot.matches({ active: { ready: 'loadingData' } }),
          'active.ready.managingConnections': snapshot.matches({
            active: { ready: 'managingConnections' },
          }),
          'active.ready.error': snapshot.matches({ active: { ready: 'error' } }),
        };

        const serializableState = {
          fsmState: snapshot.value,
          context: getSerializableContext(snapshot.context),
          matches,
        };
        console.log('[AzureDevOpsIntViewProvider] Posting initial syncState message with matches');
        webview.postMessage({
          type: 'syncState',
          payload: serializableState,
        });
      }
    }
  }
}

async function diagnoseWorkItemsIssue(context: vscode.ExtensionContext) {
  const log = (message: string) => getOutputChannel()?.appendLine(`[DIAGNOSTIC] ${message}`);
  log('Starting work items diagnostic...');

  const config = getConfig();
  const connections = config.get<ProjectConnection[]>('connections', []);
  const activeId = context.globalState.get<string>(ACTIVE_CONNECTION_STATE_KEY);

  log(`Found ${connections.length} connections.`);
  log(`Active connection ID: ${activeId}`);

  if (!activeId) {
    log('No active connection. Aborting.');
    getOutputChannel()?.show();
    return;
  }

  const activeConn = connections.find((c) => c.id === activeId);
  if (!activeConn) {
    log('Active connection not found in config. Aborting.');
    getOutputChannel()?.show();
    return;
  }

  log(`Active connection: ${activeConn.label} (${activeConn.organization}/${activeConn.project})`);

  const fsm = getApplicationActor();
  if (!fsm) {
    log('FSM actor not available. Aborting.');
    return;
  }

  const snapshot = fsm.getSnapshot?.();
  if (!snapshot) {
    log('FSM snapshot not available. Aborting.');
    return;
  }
  log('FSM state: ' + snapshot.value);

  const webviewReady = snapshot.context.flags.isWebviewReady;
  log('Webview ready state: ' + webviewReady);

  if (!webviewReady) {
    log('Webview is not ready. Cannot proceed with full diagnostic.');
  }

  log('Diagnostic complete.');
  getOutputChannel()?.show();
}<|MERGE_RESOLUTION|>--- conflicted
+++ resolved
@@ -1,12 +1,6 @@
 import * as vscode from 'vscode';
 import * as fs from 'fs';
 import * as path from 'path';
-<<<<<<< HEAD
-//import { randomUUID } from 'crypto';
-import { OpenAI } from 'openai';
-import { AzureDevOpsIntClient } from './azureClient.js';
-//import { parseAzureDevOpsUrl, isAzureDevOpsWorkItemUrl } from './azureDevOpsUrlParser.js';
-=======
 import { randomUUID as _randomUUID } from 'crypto';
 import { OpenAI } from 'openai';
 import { AzureDevOpsIntClient } from './azureClient.js';
@@ -14,7 +8,6 @@
   parseAzureDevOpsUrl as _parseAzureDevOpsUrl,
   isAzureDevOpsWorkItemUrl as _isAzureDevOpsWorkItemUrl,
 } from './azureDevOpsUrlParser.js';
->>>>>>> cfe008d0
 import type { WorkItemsProvider } from './provider.js';
 import { WorkItemTimer } from './timer.js';
 import { SessionTelemetryManager } from './sessionTelemetry.js';
@@ -192,26 +185,14 @@
     }
     case 'startTimer': {
       const id = message.workItemId;
-      if (!provider) break;
-
-      // Use FSM timer actor instead of legacy timer
-      const actor = getApplicationActor();
-      const snapshot = actor?.getSnapshot?.();
-      const timerActor = snapshot?.context?.timerActor;
-
-      if (!timerActor || typeof (timerActor as any).send !== 'function') {
-        console.warn('[handleMessage] Timer actor not available');
-        break;
-      }
-
+      if (!timer || typeof timer.start !== 'function' || !provider) break;
       const items = provider.getWorkItems?.() || [];
       const match = items.find((i: any) => i.id === id);
       const title = match?.fields?.['System.Title'] || `Work Item ${id}`;
-
       try {
-        (timerActor as any).send({ type: 'START', workItemId: id, workItemTitle: title });
-      } catch (error) {
-        console.error('[handleMessage] Failed to start timer:', error);
+        timer.start(id, title);
+      } catch {
+        /* ignore */
       }
       break;
     }
@@ -405,128 +386,11 @@
         // Route to legacy handler with correct message format
         handleMessage({ type: 'startTimer', workItemId: evt.workItemId });
         break;
-      case 'STOP_TIMER':
-        // Stop the FSM timer
-        {
-          const actor = getApplicationActor();
-          const snapshot = actor?.getSnapshot?.();
-          const timerActor = snapshot?.context?.timerActor;
-
-          if (timerActor && typeof (timerActor as any).send === 'function') {
-            (timerActor as any).send({ type: 'STOP' });
-          }
-        }
-        break;
       case 'EDIT_WORK_ITEM':
-        // Show in-VSCode edit dialog with field selection
-        if (evt.workItemId && client && provider) {
-          (async () => {
-            try {
-              const items = provider.getWorkItems?.() || [];
-              const item = items.find((i: any) => i.id === evt.workItemId);
-
-              if (!item) {
-                vscode.window.showWarningMessage(`Work item #${evt.workItemId} not found`);
-                return;
-              }
-
-              // Show quick pick for field selection
-              const fieldOptions = [
-                { label: 'Title', field: 'System.Title', current: item.fields?.['System.Title'] },
-                { label: 'State', field: 'System.State', current: item.fields?.['System.State'] },
-                {
-                  label: 'Assigned To',
-                  field: 'System.AssignedTo',
-                  current:
-                    item.fields?.['System.AssignedTo']?.displayName ||
-                    item.fields?.['System.AssignedTo'],
-                },
-                { label: 'Tags', field: 'System.Tags', current: item.fields?.['System.Tags'] },
-                {
-                  label: 'Description',
-                  field: 'System.Description',
-                  current: item.fields?.['System.Description'],
-                },
-              ];
-
-              const selected = await vscode.window.showQuickPick(
-                fieldOptions.map((f) => ({
-                  label: f.label,
-                  description: f.current
-                    ? `Current: ${String(f.current).substring(0, 50)}`
-                    : 'Not set',
-                  field: f.field,
-                  current: f.current,
-                })),
-                {
-                  placeHolder: `Select field to edit for #${evt.workItemId}`,
-                }
-              );
-
-              if (!selected) return;
-
-              // Get new value based on field type
-              let newValue: any;
-
-              if (selected.field === 'System.State') {
-                // Get available states for this work item type
-                const workItemType = item.fields?.['System.WorkItemType'];
-                if (!workItemType) {
-                  vscode.window.showWarningMessage('Cannot determine work item type');
-                  return;
-                }
-
-                const states = await client.getWorkItemTypeStates?.(workItemType);
-                if (!states || states.length === 0) {
-                  vscode.window.showWarningMessage('No states available for this work item type');
-                  return;
-                }
-
-                const selectedState = await vscode.window.showQuickPick(states, {
-                  placeHolder: `Select new state for #${evt.workItemId}`,
-                });
-
-                if (!selectedState) return;
-                newValue = selectedState;
-              } else if (selected.field === 'System.AssignedTo') {
-                // For now, use simple input box (TODO: could fetch team members)
-                newValue = await vscode.window.showInputBox({
-                  prompt: `Enter assigned to (email or display name) for #${evt.workItemId}`,
-                  value: selected.current || '',
-                });
-              } else {
-                // Text fields: Title, Tags, Description
-                const isMultiline = selected.field === 'System.Description';
-                newValue = await vscode.window.showInputBox({
-                  prompt: `Enter new ${selected.label} for #${evt.workItemId}`,
-                  value: selected.current || '',
-                  placeHolder: isMultiline ? 'Enter description...' : undefined,
-                });
-              }
-
-              if (newValue === undefined) return; // Cancelled
-
-              // Update the work item
-              const patchOp = {
-                op: 'add',
-                path: `/fields/${selected.field}`,
-                value: newValue,
-              };
-
-              await client.updateWorkItem?.(evt.workItemId, [patchOp]);
-              vscode.window.showInformationMessage(
-                `Updated ${selected.label} for work item #${evt.workItemId}`
-              );
-
-              // Refresh work items to show changes
-              provider.refresh(getStoredQueryForConnection(activeConnectionId));
-            } catch (error: any) {
-              vscode.window.showErrorMessage(`Failed to edit work item: ${error.message || error}`);
-              console.error('[EDIT_WORK_ITEM] Error:', error);
-            }
-          })().catch((err) => {
-            console.error('[EDIT_WORK_ITEM] Unhandled error:', err);
-          });
+        // Open work item in browser for editing (legacy behavior)
+        if (evt.workItemId && client) {
+          const url = client.getBrowserUrl(`/_workitems/edit/${evt.workItemId}`);
+          vscode.env.openExternal(vscode.Uri.parse(url));
         }
         break;
       case 'OPEN_IN_BROWSER':
@@ -538,43 +402,25 @@
         }
         break;
       case 'CREATE_BRANCH':
-        // Show input for branch name then create and link to work item
-        if (evt.workItemId && provider && client) {
-          const items = provider.getWorkItems?.() || [];
-          const item = items.find((i: any) => i.id === evt.workItemId);
-          if (item) {
-            const title = item.fields?.['System.Title'] || '';
-            const branchName = `feature/${evt.workItemId}-${title.toLowerCase().replace(/[^a-z0-9]+/g, '-')}`;
-            vscode.window
-              .showInputBox({
-                prompt: 'Enter branch name',
-                value: branchName,
-              })
-              .then(async (name) => {
-                if (name) {
-                  try {
-                    // Create the branch
-                    await vscode.commands.executeCommand('git.branch', name);
-
-                    // Link branch to work item via comment
-                    const branchComment = `Created branch: ${name}`;
-                    await client.addWorkItemComment?.(evt.workItemId, branchComment);
-
-                    vscode.window.showInformationMessage(
-                      `Branch "${name}" created and linked to work item #${evt.workItemId}`
-                    );
-                  } catch (error: any) {
-                    console.error('[CREATE_BRANCH] Failed to link branch:', error);
-                    vscode.window.showWarningMessage(
-                      `Branch created but failed to link: ${error.message || error}`
-                    );
+        // Show input for branch name then create
+        if (evt.workItemId) {
+          provider?.getWorkItems?.().then((items: any[]) => {
+            const item = items.find((i) => i.id === evt.workItemId);
+            if (item) {
+              const title = item.fields?.['System.Title'] || '';
+              const branchName = `feature/${evt.workItemId}-${title.toLowerCase().replace(/[^a-z0-9]+/g, '-')}`;
+              vscode.window
+                .showInputBox({
+                  prompt: 'Enter branch name',
+                  value: branchName,
+                })
+                .then((name) => {
+                  if (name) {
+                    vscode.commands.executeCommand('git.branch', name);
                   }
-                }
-              })
-              .catch((err) => {
-                console.error('[CREATE_BRANCH] Error:', err);
-              });
-          }
+                });
+            }
+          });
         }
         break;
     }
@@ -2145,34 +1991,6 @@
 
   if (appActor && typeof (appActor as any).subscribe === 'function') {
     (appActor as any).subscribe((snapshot: any) => {
-      // Persist timer state whenever it changes
-      const timerActor = snapshot.context?.timerActor;
-      if (timerActor && typeof (timerActor as any).getSnapshot === 'function') {
-        try {
-          const timerSnapshot = (timerActor as any).getSnapshot();
-          if (timerSnapshot?.context) {
-            const persistedState = {
-              workItemId: timerSnapshot.context.workItemId,
-              workItemTitle: timerSnapshot.context.workItemTitle,
-              startTime: timerSnapshot.context.startTime,
-              isPaused: timerSnapshot.context.isPaused,
-              state: timerSnapshot.value,
-            };
-            // Only persist if we have a workItemId (timer is active)
-            if (persistedState.workItemId) {
-              context.globalState.update(STATE_TIMER, persistedState).then(
-                () => {},
-                (e: any) => {
-                  console.error('[activation] Failed to persist timer state:', e);
-                }
-              );
-            }
-          }
-        } catch (e) {
-          // Ignore timer persistence errors
-        }
-      }
-
       if (panel && snapshot) {
         // Pre-compute all state matches since snapshot.matches() doesn't survive JSON serialization
         const matches = {
@@ -2389,56 +2207,6 @@
     });
   }
 
-  // Get timer state snapshot if timerActor exists
-  let timerState: any = undefined;
-  if (context.timerActor && typeof (context.timerActor as any).getSnapshot === 'function') {
-    try {
-      const timerSnapshot = (context.timerActor as any).getSnapshot();
-
-      console.log('[getSerializableContext] Timer snapshot:', {
-        hasSnapshot: !!timerSnapshot,
-        hasContext: !!timerSnapshot?.context,
-        state: timerSnapshot?.value,
-        workItemId: timerSnapshot?.context?.workItemId,
-        startTime: timerSnapshot?.context?.startTime,
-      });
-
-      if (timerSnapshot?.context) {
-        const timerCtx = timerSnapshot.context;
-
-        // Calculate elapsed time on-demand based on startTime
-        let elapsedSeconds = 0;
-        if (timerCtx.startTime) {
-          const now = Date.now();
-          elapsedSeconds = Math.floor((now - timerCtx.startTime) / 1000);
-
-          // Apply cap if configured
-          const maxHours = timerCtx.defaultElapsedLimitHours || 3.5;
-          const maxSeconds = maxHours * 3600;
-          elapsedSeconds = Math.min(elapsedSeconds, maxSeconds);
-        }
-
-        timerState = {
-          workItemId: timerCtx.workItemId,
-          workItemTitle: timerCtx.workItemTitle,
-          startTime: timerCtx.startTime,
-          stopTime: undefined, // TODO: Add stop time when timer stops
-          isPaused: timerCtx.isPaused,
-          state: timerSnapshot.value,
-        };
-
-        console.log('[getSerializableContext] Created timerState:', timerState);
-      }
-    } catch (e) {
-      console.error('[getSerializableContext] Error getting timer snapshot:', e);
-    }
-  } else {
-    console.log('[getSerializableContext] No timerActor or getSnapshot:', {
-      hasTimerActor: !!context.timerActor,
-      hasGetSnapshot: typeof (context.timerActor as any)?.getSnapshot,
-    });
-  }
-
   // Extract only serializable properties, excluding VS Code API objects and actors
   const serialized = {
     isActivated: context.isActivated,
@@ -2457,7 +2225,6 @@
     errorRecoveryAttempts: context.errorRecoveryAttempts,
     viewMode: context.viewMode,
     kanbanColumns: context.kanbanColumns,
-    timerState: timerState,
     deviceCodeSession: context.deviceCodeSession
       ? {
           connectionId: context.deviceCodeSession.connectionId,

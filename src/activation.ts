import * as vscode from 'vscode';
import * as fs from 'fs';
import * as path from 'path';
import { randomUUID } from 'crypto';
import { AzureDevOpsIntClient } from './azureClient.js';
import { WorkItemsProvider } from './provider.js';
import { WorkItemTimer } from './timer.js';
import { SessionTelemetryManager } from './sessionTelemetry.js';
import {
  bridgeConsoleToOutputChannel,
  createScopedLogger,
  getLogBufferSnapshot,
  getOutputChannel,
  logLine,
  setOutputChannel,
} from './logging.js';
import {
  getConnectionLabel,
  postConnectionsUpdate,
  postToWebview,
  postWorkItemsSnapshot,
} from './webviewMessaging.js';
import type { PostWorkItemsSnapshotParams } from './webviewMessaging.js';
import type OpenAIClient from 'openai';
import { startSetupWizard } from './setupWizard.js';
<<<<<<< HEAD
import { AuthService, createAuthService } from './auth/index.js';
import type { DeviceCodeCallback } from './auth/index.js';
=======
import { startCacheCleanup, stopCacheCleanup } from './cache.js';
import { performanceMonitor, MemoryOptimizer } from './performance.js';
>>>>>>> 28cdb4a8

// Basic state keys
const STATE_TIMER = 'azureDevOpsInt.timer.state';
const STATE_TIME_ENTRIES = 'azureDevOpsInt.timer.entries';
const STATE_LAST_SAVE = 'azureDevOpsInt.timer.lastSave';
const STATE_TIMER_CONNECTION = 'azureDevOpsInt.timer.connection';
const CONFIG_NS = 'azureDevOpsIntegration';
// Legacy settings lived under 'azureDevOps' before renaming; keep migration path
const LEGACY_CONFIG_NS = 'azureDevOps';

type AuthMethod = 'pat' | 'entra';

type ProjectConnection = {
  id: string;
  organization: string;
  project: string;
  label?: string;
  team?: string;
  authMethod?: AuthMethod; // Authentication method: 'pat' (default) or 'entra'
  patKey?: string; // Key for storing PAT in secrets (for PAT auth)
  baseUrl?: string; // Base URL for the Azure DevOps instance
  // Entra ID specific fields
  tenantId?: string; // Azure AD tenant ID (optional, defaults to 'organizations')
  clientId?: string; // Azure AD app registration client ID (for Entra auth)
};

type ConnectionState = {
  id: string;
  config: ProjectConnection;
  client?: AzureDevOpsIntClient;
  provider?: WorkItemsProvider;
  pat?: string;
  accessToken?: string; // For Entra ID authentication
  authMethod?: AuthMethod;
  authService?: AuthService; // Authentication service instance
};

const CONNECTIONS_CONFIG_KEY = 'connections';
const ACTIVE_CONNECTION_STATE_KEY = 'azureDevOpsInt.activeConnectionId';

let panel: vscode.WebviewView | undefined;
let provider: WorkItemsProvider | undefined;
let timer: WorkItemTimer | undefined;
let sessionTelemetry: SessionTelemetryManager | undefined;
let client: AzureDevOpsIntClient | undefined;
let statusBarItem: vscode.StatusBarItem | undefined;
let authStatusBarItem: vscode.StatusBarItem | undefined;
const PAT_KEY = 'azureDevOpsInt.pat';
const OPENAI_SECRET_KEY = 'azureDevOpsInt.openai.apiKey';
let viewProviderRegistered = false;
const initialRefreshedConnections = new Set<string>();
let connections: ProjectConnection[] = [];
const connectionStates = new Map<string, ConnectionState>();
let activeConnectionId: string | undefined;
let tokenRefreshInterval: NodeJS.Timeout | undefined;
type TimerConnectionInfo = {
  id?: string;
  label?: string;
  organization?: string;
  project?: string;
};
let timerConnectionInfo: TimerConnectionInfo = {};

const DEFAULT_QUERY = 'My Activity';
const activeQueryByConnection = new Map<string, string>();

function shouldLogDebug(): boolean {
  try {
    return !!getConfig().get<boolean>('debugLogging');
  } catch {
    return false;
  }
}

type WorkItemsSnapshotOptions = Omit<PostWorkItemsSnapshotParams, 'panel' | 'logger'>;

function sendToWebview(message: any) {
  postToWebview({ panel, message, logger: verbose });
}

function sendWorkItemsSnapshot(options: WorkItemsSnapshotOptions) {
  postWorkItemsSnapshot({ panel, logger: verbose, ...options });
}

/**
 * Update the auth status bar item for Entra ID connections
 */
async function updateAuthStatusBar() {
  if (!authStatusBarItem) return;

  // Only show for Entra ID connections
  if (!activeConnectionId) {
    authStatusBarItem.hide();
    return;
  }

  const state = connectionStates.get(activeConnectionId);
  if (!state || state.authMethod !== 'entra' || !state.authService) {
    authStatusBarItem.hide();
    return;
  }

  try {
    const tokenInfo = await state.authService.getTokenInfo();
    const isAuthenticated = await state.authService.isAuthenticated();

    if (!isAuthenticated || !tokenInfo) {
      authStatusBarItem.text = '$(warning) Sign In Required';
      authStatusBarItem.tooltip = 'Click to sign in with Microsoft Entra ID';
      authStatusBarItem.backgroundColor = new vscode.ThemeColor('statusBarItem.warningBackground');
      authStatusBarItem.show();
      return;
    }

    const now = Date.now();
    const expiresAt = tokenInfo.expiresAt.getTime();
    const diffMs = expiresAt - now;
    const diffMinutes = Math.floor(diffMs / (60 * 1000));
    const diffHours = Math.floor(diffMinutes / 60);
    const diffDays = Math.floor(diffHours / 24);

    let icon = '$(pass)';
    let backgroundColor = undefined;
    let timeText = '';

    if (diffMs <= 0) {
      icon = '$(error)';
      timeText = 'Expired';
      backgroundColor = new vscode.ThemeColor('statusBarItem.errorBackground');
    } else if (diffMinutes < 5) {
      icon = '$(warning)';
      timeText = `${diffMinutes}m`;
      backgroundColor = new vscode.ThemeColor('statusBarItem.warningBackground');
    } else if (diffHours < 1) {
      timeText = `${diffMinutes}m`;
    } else if (diffDays < 1) {
      timeText = `${diffHours}h`;
    } else {
      timeText = `${diffDays}d`;
    }

    authStatusBarItem.text = `${icon} Entra: ${timeText}`;
    authStatusBarItem.tooltip = `Microsoft Entra ID authentication\nToken expires in ${timeText}\nClick to refresh or sign in`;
    authStatusBarItem.backgroundColor = backgroundColor;
    authStatusBarItem.show();
  } catch (error: any) {
    console.error('[updateAuthStatusBar] Error updating auth status:', error);
    authStatusBarItem.hide();
  }
}

function notifyConnectionsList() {
  postConnectionsUpdate({
    panel,
    connections,
    activeConnectionId,
    logger: verbose,
  });
}

function normalizeQuery(value: unknown): string | undefined {
  if (typeof value !== 'string') return undefined;
  const trimmed = value.trim();
  return trimmed.length > 0 ? trimmed : undefined;
}

function getStoredQueryForConnection(connectionId?: string | null, fallback?: string): string {
  const resolved = fallback ?? getDefaultQuery(getConfig());
  const base = resolved && resolved.trim().length > 0 ? resolved : DEFAULT_QUERY;
  if (!connectionId) return base;
  const stored = activeQueryByConnection.get(connectionId);
  if (stored && stored.trim().length > 0) return stored;
  activeQueryByConnection.set(connectionId, base);
  return base;
}

function setStoredQueryForConnection(connectionId: string, query?: string): string {
  const resolvedDefault = getDefaultQuery(getConfig());
  const normalized = normalizeQuery(query) ?? resolvedDefault ?? DEFAULT_QUERY;
  activeQueryByConnection.set(connectionId, normalized);
  return normalized;
}

function getQueryForProvider(
  targetProvider?: WorkItemsProvider,
  connectionId?: string | null
): string {
  const cfg = getConfig();
  const fallback = getDefaultQuery(cfg);
  const providerConnectionId = connectionId
    ? connectionId
    : typeof targetProvider?.getConnectionId === 'function'
      ? targetProvider.getConnectionId()
      : undefined;
  return getStoredQueryForConnection(providerConnectionId, fallback);
}

function setTimerConnectionFrom(connection: ProjectConnection | undefined) {
  if (connection) {
    timerConnectionInfo = {
      id: connection.id,
      label: getConnectionLabel(connection),
      organization: connection.organization,
      project: connection.project,
    };
  } else {
    timerConnectionInfo = {};
  }
}

function getActiveTimerConnectionLabel(): string | undefined {
  if (timerConnectionInfo.label) return timerConnectionInfo.label;
  if (timerConnectionInfo.id) {
    const match = connections.find((c) => c.id === timerConnectionInfo.id);
    if (match) return getConnectionLabel(match);
  }
  if (timerConnectionInfo.organization && timerConnectionInfo.project) {
    return `${timerConnectionInfo.organization}/${timerConnectionInfo.project}`;
  }
  return undefined;
}

function getClientForConnectionInfo(info?: TimerConnectionInfo): AzureDevOpsIntClient | undefined {
  if (info?.id) {
    const state = connectionStates.get(info.id);
    if (state?.client) return state.client;
    if (info.id === activeConnectionId && client) return client;
  }
  return client;
}

function sanitizeConnection(raw: any): ProjectConnection | null {
  if (!raw || typeof raw !== 'object') return null;
  const organization = String(raw.organization || '').trim();
  const project = String(raw.project || '').trim();
  if (!organization || !project) return null;
  const idValue = typeof raw.id === 'string' && raw.id.trim() ? raw.id.trim() : randomUUID();
  const labelValue =
    typeof raw.label === 'string' && raw.label.trim() ? raw.label.trim() : undefined;
  const teamValue = typeof raw.team === 'string' && raw.team.trim() ? raw.team.trim() : undefined;
  const patKeyValue =
    typeof raw.patKey === 'string' && raw.patKey.trim() ? raw.patKey.trim() : undefined;
  const baseUrlValue =
    typeof raw.baseUrl === 'string' && raw.baseUrl.trim() ? raw.baseUrl.trim() : undefined;
  return {
    id: idValue,
    organization,
    project,
    label: labelValue,
    team: teamValue,
    patKey: patKeyValue,
    baseUrl: baseUrlValue,
  };
}

async function loadConnectionsFromConfig(
  context: vscode.ExtensionContext
): Promise<ProjectConnection[]> {
  const settings = getConfig();
  const rawConnections = settings.get<any[]>(CONNECTIONS_CONFIG_KEY) ?? [];
  const normalized: ProjectConnection[] = [];
  for (const entry of rawConnections) {
    const sanitized = sanitizeConnection(entry);
    if (sanitized) {
      // Migrate existing connections to have patKey if they don't have one
      if (!sanitized.patKey) {
        sanitized.patKey = `azureDevOpsInt.pat.${sanitized.id}`;
      }

      // Migrate existing connections to have baseUrl if they don't have one
      if (!sanitized.baseUrl) {
        sanitized.baseUrl = `https://dev.azure.com/${sanitized.organization}`;
      }

      normalized.push(sanitized);
    }
  }

  if (normalized.length === 0) {
    const legacyOrg = String(settings.get<string>('organization') || '').trim();
    const legacyProject = String(settings.get<string>('project') || '').trim();
    if (legacyOrg && legacyProject) {
      const legacyTeam = String(settings.get<string>('team') || '').trim();
      normalized.push({
        id: randomUUID(),
        organization: legacyOrg,
        project: legacyProject,
        team: legacyTeam || undefined,
      });
      await settings.update(CONNECTIONS_CONFIG_KEY, normalized, vscode.ConfigurationTarget.Global);
    }
  }

  connections = normalized;

  // Migrate global PAT to first connection if needed
  if (connections.length > 0 && connections[0].patKey) {
    await migrateGlobalPATToConnection(context, connections[0]);
  }

  verbose('[connections] Loaded connections from config', {
    count: connections.length,
    ids: connections.map((c) => c.id),
  });
  const validIds = new Set(normalized.map((item) => item.id));

  for (const [id, state] of connectionStates.entries()) {
    if (!validIds.has(id)) {
      connectionStates.delete(id);
      initialRefreshedConnections.delete(id);
    } else {
      const updated = normalized.find((item) => item.id === id);
      if (updated) state.config = updated;
    }
  }

  for (const key of Array.from(activeQueryByConnection.keys())) {
    if (!validIds.has(key)) {
      activeQueryByConnection.delete(key);
    }
  }

  if (connections.length === 0) {
    activeConnectionId = undefined;
    await context.globalState.update(ACTIVE_CONNECTION_STATE_KEY, undefined);
  } else {
    let storedActive = context.globalState.get<string>(ACTIVE_CONNECTION_STATE_KEY);
    if (!storedActive || !validIds.has(storedActive)) {
      storedActive = connections[0].id;
      await context.globalState.update(ACTIVE_CONNECTION_STATE_KEY, storedActive);
    }
    activeConnectionId = storedActive;
  }

  notifyConnectionsList();
  return connections;
}

async function saveConnectionsToConfig(
  context: vscode.ExtensionContext,
  nextConnections: ProjectConnection[]
): Promise<void> {
  const settings = getConfig();
  connections = nextConnections;
  const serialized = nextConnections.map((entry) => ({ ...entry }));
  await settings.update(CONNECTIONS_CONFIG_KEY, serialized, vscode.ConfigurationTarget.Global);

  const validIds = new Set(nextConnections.map((item) => item.id));
  for (const [id, state] of connectionStates.entries()) {
    if (!validIds.has(id)) {
      connectionStates.delete(id);
      initialRefreshedConnections.delete(id);
    } else {
      const updated = nextConnections.find((item) => item.id === id);
      if (updated) state.config = updated;
    }
  }

  if (activeConnectionId && !validIds.has(activeConnectionId)) {
    activeConnectionId = nextConnections[0]?.id;
    await context.globalState.update(ACTIVE_CONNECTION_STATE_KEY, activeConnectionId);
  }

  notifyConnectionsList();
}

async function ensureConnectionsInitialized(context: vscode.ExtensionContext) {
  if (connections.length === 0) await loadConnectionsFromConfig(context);
  return connections;
}

/**
 * Device code callback for Entra ID authentication
 * Shows VS Code notification with device code and verification URL
 */
const createDeviceCodeCallback: (context: vscode.ExtensionContext) => DeviceCodeCallback =
  (_context) => async (_deviceCode, userCode, verificationUrl, expiresIn) => {
    verbose('[EntraAuth] Device code received', { userCode, verificationUrl, expiresIn });

    const action = await vscode.window.showInformationMessage(
      `Sign in to Microsoft Entra ID:\n\nGo to ${verificationUrl} and enter code:\n\n${userCode}\n\nCode expires in ${Math.floor(expiresIn / 60)} minutes.`,
      { modal: false },
      'Open Browser',
      'Copy Code'
    );

    if (action === 'Open Browser') {
      await vscode.env.openExternal(vscode.Uri.parse(verificationUrl));
    } else if (action === 'Copy Code') {
      await vscode.env.clipboard.writeText(userCode);
      vscode.window.showInformationMessage(`Code ${userCode} copied to clipboard!`);
    }
  };

async function ensureActiveConnection(
  context: vscode.ExtensionContext,
  connectionId?: string,
  options: { refresh?: boolean; notify?: boolean } = {}
): Promise<ConnectionState | undefined> {
  await ensureConnectionsInitialized(context);

  const targetId = connectionId ?? activeConnectionId ?? connections[0]?.id;
  verbose('[ensureActiveConnection] evaluating target', {
    requested: connectionId,
    activeConnectionId,
    resolved: targetId,
    connectionCount: connections.length,
  });
  if (!targetId) {
    if (options.notify !== false) notifyConnectionsList();
    await vscode.commands.executeCommand('setContext', 'azureDevOpsInt.connected', false);
    provider = undefined;
    client = undefined;
    return undefined;
  }

  if (targetId !== activeConnectionId) {
    activeConnectionId = targetId;
    await context.globalState.update(ACTIVE_CONNECTION_STATE_KEY, targetId);
    if (options.notify !== false) notifyConnectionsList();
  }

  const connection = connections.find((item) => item.id === targetId);
  if (!connection) {
    console.warn('[azureDevOpsInt] Connection not found for id', targetId);
    return undefined;
  }

  verbose('[ensureActiveConnection] using connection', {
    id: connection.id,
    organization: connection.organization,
    project: connection.project,
    authMethod: connection.authMethod || 'pat',
  });

  let state = connectionStates.get(targetId);
  if (!state) {
    state = { id: targetId, config: connection, authMethod: connection.authMethod || 'pat' };
    connectionStates.set(targetId, state);
  } else {
    state.config = connection;
    state.authMethod = connection.authMethod || 'pat';
  }

  const settings = getConfig();
  const authMethod = connection.authMethod || 'pat';

  // Get or create authentication service
  let credential: string | undefined;

  if (authMethod === 'entra') {
    // Entra ID authentication
    verbose('[ensureActiveConnection] using Entra ID authentication', { id: targetId });

    if (!state.authService) {
      // Create new Entra ID auth service
      const defaultClientId =
        settings.get<string>('entra.defaultClientId') || '872cd9fa-d31f-45e0-9eab-6e460a02d1f1';
      const defaultTenantId = settings.get<string>('entra.defaultTenantId') || 'organizations';

      try {
        state.authService = await createAuthService('entra', context.secrets, targetId, {
          entraConfig: {
            clientId: connection.clientId || defaultClientId,
            tenantId: connection.tenantId || defaultTenantId,
            scopes: ['499b84ac-1321-427f-aa17-267ca6975798/.default'],
          },
          deviceCodeCallback: createDeviceCodeCallback(context),
        });
        verbose('[ensureActiveConnection] created Entra ID auth service', { id: targetId });
      } catch (error: any) {
        console.error('[azureDevOpsInt] Failed to create Entra ID auth service:', error);
        vscode.window.showErrorMessage(
          `Failed to initialize Entra ID authentication: ${error.message}`
        );
        return state;
      }
    }

    // Try to get access token
    credential = await state.authService.getAccessToken();

    if (!credential) {
      // Need to authenticate
      verbose('[ensureActiveConnection] no access token, starting authentication', {
        id: targetId,
      });

      const result = await state.authService.authenticate();
      if (!result.success) {
        console.error('[azureDevOpsInt] Entra ID authentication failed:', result.error);
        vscode.window.showErrorMessage(
          `Authentication failed: ${result.error || 'Unknown error'}. Please try again.`
        );
        provider = undefined;
        client = undefined;
        state.client = undefined;
        state.provider = undefined;
        await vscode.commands.executeCommand('setContext', 'azureDevOpsInt.connected', false);
        return state;
      }

      credential = await state.authService.getAccessToken();
      if (!credential) {
        console.error('[azureDevOpsInt] No access token after successful authentication');
        vscode.window.showErrorMessage(
          'Authentication succeeded but no access token was received.'
        );
        provider = undefined;
        client = undefined;
        state.client = undefined;
        state.provider = undefined;
        await vscode.commands.executeCommand('setContext', 'azureDevOpsInt.connected', false);
        return state;
      }

      vscode.window.showInformationMessage('Successfully authenticated with Microsoft Entra ID!');
    }

    state.accessToken = credential;
  } else {
    // PAT authentication (existing logic)
    verbose('[ensureActiveConnection] using PAT authentication', { id: targetId });

    const pat = await getSecretPAT(context, targetId);
    if (!pat) {
      verbose('[ensureActiveConnection] missing PAT, cannot create client');
      provider = undefined;
      client = undefined;
      state.client = undefined;
      state.provider = undefined;
      await vscode.commands.executeCommand('setContext', 'azureDevOpsInt.connected', false);
      return state;
    }

    state.pat = pat;
    credential = pat;
  }

  // Now we have a credential (either PAT or access token), create the client
  const ratePerSecond = Math.max(1, Math.min(50, settings.get<number>('apiRatePerSecond') ?? 5));
  const burst = Math.max(1, Math.min(100, settings.get<number>('apiBurst') ?? 10));
  const team = connection.team || settings.get<string>('team') || undefined;
  const providerLogger = createScopedLogger(`provider:${connection.id}`, shouldLogDebug);

  const needsNewClient =
    !state.client ||
    (authMethod === 'pat' && state.pat !== credential) ||
    (authMethod === 'entra' && state.accessToken !== credential) ||
    state.client.organization !== connection.organization ||
    state.client.project !== connection.project ||
    state.client.team !== team;

  if (needsNewClient) {
    verbose('[ensureActiveConnection] creating new client', {
      id: connection.id,
      organization: connection.organization,
      project: connection.project,
      team,
      baseUrl: connection.baseUrl,
      authMethod,
    });

    state.client = new AzureDevOpsIntClient(
      connection.organization,
      connection.project,
      credential!,
      {
        ratePerSecond,
        burst,
        team,
        baseUrl: connection.baseUrl,
        authType: authMethod === 'entra' ? 'bearer' : 'pat',
        tokenRefreshCallback:
          authMethod === 'entra' && state.authService
            ? async () => {
                const token = await state.authService!.getAccessToken();
                if (token) {
                  state.accessToken = token;
                }
                return token;
              }
            : undefined,
      }
    );

    if (state.provider) state.provider.updateClient(state.client);
  }

  const activeClient = state.client;
  if (!activeClient) {
    provider = undefined;
    client = undefined;
    await vscode.commands.executeCommand('setContext', 'azureDevOpsInt.connected', false);
    return state;
  }

  if (!state.provider) {
    verbose('[ensureActiveConnection] creating provider', {
      id: state.id,
    });
    state.provider = new WorkItemsProvider(
      state.id,
      activeClient,
      (msg: any) => postToWebview({ panel, message: msg, logger: verbose }),
      { logger: providerLogger }
    );
  } else {
    state.provider.setPostMessage((msg: any) =>
      postToWebview({ panel, message: msg, logger: verbose })
    );
    state.provider.setLogger(providerLogger);
  }

  verbose('[ensureActiveConnection] provider ready', {
    id: state.id,
    hasClient: !!state.client,
  });

  client = activeClient;
  provider = state.provider;

  await vscode.commands.executeCommand('setContext', 'azureDevOpsInt.connected', true);

  // Update auth status bar
  await updateAuthStatusBar();

  if (options.refresh !== false && provider) {
    const fallbackQuery = getDefaultQuery(settings);
    const selectedQuery = getStoredQueryForConnection(state.id, fallbackQuery);
    if (!initialRefreshedConnections.has(state.id)) {
      initialRefreshedConnections.add(state.id);
    }
    verbose('[ensureActiveConnection] triggering provider refresh', {
      id: state.id,
      query: selectedQuery,
    });
    provider.refresh(selectedQuery);
  }

  return state;
}

function ensureTimer(context: vscode.ExtensionContext) {
  if (timer) return timer;
  const config = getConfig();
  let pomodoroBreakTimeout: NodeJS.Timeout | undefined;
  timer = new WorkItemTimer({
    autoResumeOnActivity: config.get<boolean>('autoResumeOnActivity') ?? true,
    inactivityTimeoutSec: config.get<number>('timerInactivityTimeout') ?? 300,
    defaultElapsedLimitHours: config.get<number>('defaultElapsedLimitHours') ?? 3.5,
    pomodoroEnabled: config.get<boolean>('pomodoroEnabled') ?? false,
    breakPrompt: () => {
      const snap = timer?.snapshot?.();
      if (!snap || snap.isPaused) return;
      vscode.window
        .showInformationMessage(
          'Time for a Pomodoro break?',
          { modal: true },
          'Start 5‑min break',
          'Skip'
        )
        .then((choice) => {
          if (!choice || choice === 'Skip') return;
          try {
            timer?.pause();
          } catch {
            /* ignore pause error */
          }
          if (pomodoroBreakTimeout) {
            try {
              clearTimeout(pomodoroBreakTimeout);
            } catch {
              /* ignore clear error */
            }
            pomodoroBreakTimeout = undefined;
          }
          pomodoroBreakTimeout = setTimeout(
            () => {
              try {
                timer?.resume();
              } catch {
                /* ignore resume error */
              }
              pomodoroBreakTimeout = undefined;
            },
            5 * 60 * 1000
          );
        });
    },
    persist: (data: { state?: any; timeEntries?: any[]; updateLastSave?: boolean }) =>
      persistTimer(context, data),
    restorePersisted: () => restoreTimer(context),
    onState: (s: any) => {
      sendToWebview({
        type: 'timerUpdate',
        timer: s,
        connectionId: timerConnectionInfo.id,
        connectionLabel: timerConnectionInfo.label,
        connectionOrganization: timerConnectionInfo.organization,
        connectionProject: timerConnectionInfo.project,
      });
      updateTimerContext(s);
    },
    onInfo: (m: any) => console.log('[timer]', m),
    onWarn: (m: any) => console.warn('[timer]', m),
    onError: (m: any) => console.error('[timer]', m),
  });
  timer.loadFromPersisted();
  return timer;
}
let extensionContextRef: vscode.ExtensionContext | undefined; // keep a reference for later ops
let cachedExtensionVersion: string | undefined; // cache package.json version for cache-busting
let openAiClient: OpenAIClient | undefined;
// Self-test tracking (prove Svelte webview round‑trip works)
// Self-test pending promise handlers (typed loosely to avoid unused param lint churn)
let selfTestPending:
  | { nonce: string; resolve: Function; reject: Function; timeout: NodeJS.Timeout }
  | undefined;

// Enable a minimal smoke-test mode for CI/integration tests to avoid heavy initialization
// Primary signal: VSCODE_INTEGRATION_SMOKE=1
// Fallback signal: VS Code test runner is present (extensionTestsPath arg) which indicates an integration test session.
function isVSCodeTestRun(): boolean {
  try {
    return (process.argv || []).some(
      (a) =>
        typeof a === 'string' &&
        (a.includes('--extensionTestsPath') || a.includes('integration-tests'))
    );
  } catch {
    return false;
  }
}
const IS_SMOKE = process.env.VSCODE_INTEGRATION_SMOKE === '1' || isVSCodeTestRun();

function getConfig() {
  return vscode.workspace.getConfiguration(CONFIG_NS);
}

type ConfigInspection<T> = {
  key: string;
  defaultValue?: T;
  globalValue?: T;
  workspaceValue?: T;
  workspaceFolderValue?: T;
  globalLanguageValue?: T;
  workspaceLanguageValue?: T;
  workspaceFolderLanguageValue?: T;
};

type ConfigGetter = {
  get<T>(section: string): T | undefined;
  inspect?<T>(section: string): ConfigInspection<T> | undefined;
};

function hasConfigOverride<T>(metadata: ConfigInspection<T> | undefined): boolean {
  if (!metadata) return false;
  const overrideValues = [
    metadata.globalValue,
    metadata.workspaceValue,
    metadata.workspaceFolderValue,
    metadata.globalLanguageValue,
    metadata.workspaceLanguageValue,
    metadata.workspaceFolderLanguageValue,
  ];
  return overrideValues.some((value) => value !== undefined);
}

export function resolveDefaultQuery(_config: ConfigGetter): string {
  const getValue = (key: string): string | undefined => {
    try {
      const raw = _config?.get<string | undefined>(key);
      if (typeof raw !== 'string') return undefined;
      const trimmed = raw.trim();
      return trimmed.length > 0 ? trimmed : undefined;
    } catch {
      return undefined;
    }
  };

  const explicitDefault = getValue('defaultQuery');
  if (explicitDefault) return explicitDefault;

  const workItemQuery = getValue('workItemQuery');
  if (workItemQuery) {
    const inspectFn =
      typeof _config?.inspect === 'function' ? _config.inspect.bind(_config) : undefined;
    if (!inspectFn) return workItemQuery;
    try {
      const metadata = inspectFn<string>('workItemQuery');
      if (hasConfigOverride(metadata)) return workItemQuery;
    } catch {
      // If inspect fails, assume the user intentionally set a custom query to avoid breaking legacy behavior.
      return workItemQuery;
    }
  }

  return DEFAULT_QUERY;
}

function getDefaultQuery(config?: vscode.WorkspaceConfiguration): string {
  const target = (config ?? getConfig()) as ConfigGetter;
  return resolveDefaultQuery(target);
}
function getExtensionVersion(context: vscode.ExtensionContext): string {
  if (cachedExtensionVersion) return cachedExtensionVersion;
  try {
    const pkgPath = path.join(context.extensionPath, 'package.json');
    const pkgRaw = fs.readFileSync(pkgPath, 'utf8');
    const pkg = JSON.parse(pkgRaw);
    cachedExtensionVersion = String(pkg.version || 'dev');
  } catch {
    // Swallow errors and fall back to 'dev'
    cachedExtensionVersion = 'dev';
  }
  return cachedExtensionVersion;
}
async function migrateLegacyConfigIfNeeded() {
  try {
    const legacy = vscode.workspace.getConfiguration(LEGACY_CONFIG_NS);
    const target = getConfig();
    const legacyOrg = legacy.get<string>('organization');
    const legacyProj = legacy.get<string>('project');
    if (legacyOrg && !target.get('organization'))
      await target.update('organization', legacyOrg, vscode.ConfigurationTarget.Global);
    if (legacyProj && !target.get('project'))
      await target.update('project', legacyProj, vscode.ConfigurationTarget.Global);
  } catch (e) {
    console.warn('[azureDevOpsInt] migrateLegacyConfigIfNeeded failed', e);
  }
}

export function activate(context: vscode.ExtensionContext) {
  extensionContextRef = context;
  // In smoke mode (integration tests), minimize activation work to avoid any potential stalls.
  if (IS_SMOKE) {
    try {
      vscode.commands.executeCommand('setContext', 'azureDevOpsInt.connected', false);
    } catch {
      /* ignore */
    }
    // Do not register views/commands or initialize any domain objects in smoke mode.
    return;
  }
  const cfg = getConfig();
  if (cfg.get<boolean>('debugLogging')) {
    const channel =
      getOutputChannel() ?? vscode.window.createOutputChannel('Azure DevOps Integration');
    setOutputChannel(channel);
    logLine('[activate] Debug logging enabled');
    // Bridge console logging to Output Channel for better debugging
    bridgeConsoleToOutputChannel();
  }
  // Status bar (hidden until connected or timer active)
  statusBarItem = vscode.window.createStatusBarItem(
    'azureDevOpsInt.timer',
    vscode.StatusBarAlignment.Left,
    100
  );
  statusBarItem.command = 'azureDevOpsInt.stopTimer';
  context.subscriptions.push(statusBarItem);

  // Auth status bar item (shows Entra ID token status)
  authStatusBarItem = vscode.window.createStatusBarItem(
    'azureDevOpsInt.authStatus',
    vscode.StatusBarAlignment.Left,
    99
  );
  authStatusBarItem.command = 'azureDevOpsInt.signInWithEntra';
  context.subscriptions.push(authStatusBarItem);
  authStatusBarItem.hide(); // Hidden by default, shown only for Entra ID connections

  // Register the work items webview view resolver (guard against duplicate registration)
  if (!viewProviderRegistered) {
    console.log('[azureDevOpsInt] Registering webview view provider: azureDevOpsWorkItems');
    context.subscriptions.push(
      vscode.window.registerWebviewViewProvider(
        'azureDevOpsWorkItems',
        new AzureDevOpsIntViewProvider(context),
        { webviewOptions: { retainContextWhenHidden: true } }
      )
    );
    viewProviderRegistered = true;
  }
  // Core commands
  context.subscriptions.push(
    vscode.commands.registerCommand('azureDevOpsInt.setup', () => setupConnection(context)),
    vscode.commands.registerCommand('azureDevOpsInt.setupWizard', () => setupWizard(context)),
    vscode.commands.registerCommand('azureDevOpsInt.setOpenAIApiKey', () =>
      setOpenAIApiKey(context)
    ),
    vscode.commands.registerCommand('azureDevOpsInt.openLogs', async () => {
      try {
        let channel = getOutputChannel();
        if (!channel) {
          channel = vscode.window.createOutputChannel('Azure DevOps Integration');
          setOutputChannel(channel);
          logLine('[logs] Output channel created on demand');
        }
        channel.show(true);
        const currentConfig = getConfig();
        if (!currentConfig.get<boolean>('debugLogging')) {
          const pick = await vscode.window.showInformationMessage(
            'Verbose logging is currently disabled. Enable it to capture more diagnostics?',
            'Enable',
            'Skip'
          );
          if (pick === 'Enable') {
            await currentConfig.update('debugLogging', true, vscode.ConfigurationTarget.Global);
            logLine('[logs] Debug logging enabled');
          }
        }
      } catch (e: any) {
        vscode.window.showErrorMessage('Failed to open logs: ' + (e?.message || String(e)));
      }
    }),
    vscode.commands.registerCommand('azureDevOpsInt.copyLogsToClipboard', async () => {
      try {
        const version = extensionContextRef ? getExtensionVersion(extensionContextRef) : 'dev';
        const buffer = getLogBufferSnapshot();
        const header = `Azure DevOps Integration Logs\nVersion: ${version}\nTimestamp: ${new Date().toISOString()}\nLines: ${buffer.length}\n---\n`;
        const body = buffer.join('\n');
        const text = header + body + (body.endsWith('\n') ? '' : '\n');
        await vscode.env.clipboard.writeText(text);
        vscode.window.showInformationMessage('Copied extension logs to clipboard.');
      } catch (e: any) {
        vscode.window.showErrorMessage(
          'Failed to copy logs to clipboard: ' + (e?.message || String(e))
        );
      }
    }),
    vscode.commands.registerCommand('azureDevOpsInt.diagnoseWorkItems', async () => {
      try {
        await diagnoseWorkItemsIssue(context);
      } catch (e: any) {
        vscode.window.showErrorMessage('Diagnostic failed: ' + (e?.message || String(e)));
      }
    }),
    vscode.commands.registerCommand('azureDevOpsInt.openLogsFolder', async () => {
      try {
        await vscode.commands.executeCommand('workbench.action.openLogsFolder');
      } catch {
        try {
          await vscode.env.openExternal((vscode.env as any).logUri ?? vscode.Uri.file(''));
        } catch (e: any) {
          vscode.window.showErrorMessage(
            'Failed to open logs folder: ' + (e?.message || String(e))
          );
        }
      }
    }),
    vscode.commands.registerCommand('azureDevOpsInt.focusWorkItemsView', () =>
      revealWorkItemsView()
    ),
    vscode.commands.registerCommand('azureDevOpsInt.setDefaultElapsedLimit', async () => {
      try {
        const cfg = getConfig();
        const prev = cfg.get<number>('defaultElapsedLimitHours') ?? 3.5;
        const input = await vscode.window.showInputBox({
          prompt: 'Default elapsed hours to cap long-running timers (e.g. 3.5)',
          value: String(prev),
          validateInput: (v) => {
            const n = Number(v);
            if (isNaN(n) || !isFinite(n) || n < 0) return 'Enter a non-negative number';
            return null;
          },
        });
        if (typeof input === 'undefined') return; // cancelled
        const val = Number(input);
        await cfg.update('defaultElapsedLimitHours', val, vscode.ConfigurationTarget.Global);
        vscode.window.showInformationMessage(`Default elapsed cap updated to ${val} hours.`);
        // Propagate to any running timer
        if (timer && typeof (timer as any).setDefaultElapsedLimitHours === 'function') {
          try {
            (timer as any).setDefaultElapsedLimitHours(val);
          } catch (e) {
            console.warn(
              '[azureDevOpsInt] Failed to propagate defaultElapsedLimitHours to running timer',
              e
            );
          }
        }
      } catch (err: any) {
        console.error('Failed to update default elapsed cap', err);
        vscode.window.showErrorMessage(
          'Failed to update default elapsed cap: ' + (err?.message || String(err))
        );
      }
    }),
    vscode.commands.registerCommand('azureDevOpsInt.showWorkItems', () => revealWorkItemsView()),
    vscode.commands.registerCommand('azureDevOpsInt.refreshWorkItems', () =>
      (async () => {
        const query = getDefaultQuery();
        verbose('[command] refreshWorkItems invoked', {
          hasProvider: !!provider,
          query,
        });
        if (!provider && extensionContextRef) {
          verbose('[command] refreshWorkItems no provider; attempting ensureActiveConnection');
          try {
            await ensureActiveConnection(extensionContextRef, activeConnectionId, {
              refresh: false,
            });
          } catch (e: any) {
            verbose('[command] ensureActiveConnection failed in refreshWorkItems', e?.message || e);
          }
        }
        provider?.refresh(query);
      })()
    ),
    vscode.commands.registerCommand('azureDevOpsInt.createWorkItem', () => quickCreateWorkItem()),
    vscode.commands.registerCommand('azureDevOpsInt.startTimer', () => startTimerInteractive()),
    vscode.commands.registerCommand('azureDevOpsInt.pauseTimer', () => timer?.pause()),
    vscode.commands.registerCommand('azureDevOpsInt.resumeTimer', () => timer?.resume()),
    vscode.commands.registerCommand('azureDevOpsInt.stopTimer', async () => {
      if (!timer) {
        vscode.window.showInformationMessage('No active timer to stop.');
        return;
      }
      const timerConnectionSnapshot: TimerConnectionInfo = { ...timerConnectionInfo };
      setTimerConnectionFrom(undefined);
      const stopped = timer.stop();
      updateTimerContext(undefined);
      if (stopped) {
        // Show compose comment dialog in webview instead of VS Code dialogs
        sendToWebview({
          type: 'showComposeComment',
          workItemId: stopped.workItemId,
          mode: 'timerStop',
          timerData: stopped,
          connectionInfo: timerConnectionSnapshot,
        });
      }
    }),
    vscode.commands.registerCommand('azureDevOpsInt.showTimeReport', () => showTimeReport()),
    vscode.commands.registerCommand('azureDevOpsInt.createBranch', () =>
      createBranchFromWorkItem()
    ),
    vscode.commands.registerCommand('azureDevOpsInt.createPullRequest', () =>
      createPullRequestInteractive()
    ),
    vscode.commands.registerCommand('azureDevOpsInt.showPullRequests', () => showMyPullRequests()),
    vscode.commands.registerCommand('azureDevOpsInt.showBuildStatus', () => showBuildStatus()),
    vscode.commands.registerCommand('azureDevOpsInt.toggleKanbanView', () => toggleKanbanView()),
    vscode.commands.registerCommand('azureDevOpsInt.selectTeam', () => selectTeam()),
    vscode.commands.registerCommand('azureDevOpsInt.resetPreferredRepositories', () =>
      resetPreferredRepositories()
    ),
    vscode.commands.registerCommand('azureDevOpsInt.selfTestWebview', () => selfTestWebview()),
    vscode.commands.registerCommand('azureDevOpsInt.manageConnections', () =>
      manageConnections(context)
    ),
<<<<<<< HEAD
    vscode.commands.registerCommand('azureDevOpsInt.signInWithEntra', () =>
      signInWithEntra(context)
    ),
    vscode.commands.registerCommand('azureDevOpsInt.signOutEntra', () => signOutEntra(context)),
    vscode.commands.registerCommand('azureDevOpsInt.convertConnectionToEntra', () =>
      convertConnectionToEntra(context)
    )
=======
    vscode.commands.registerCommand('azureDevOpsInt.clearFilter', () => {
      sendToWebview({ type: 'clearFilters' });
    }),
    vscode.commands.registerCommand('azureDevOpsInt.focusSearch', () => {
      sendToWebview({ type: 'focusSearch' });
    }),
    vscode.commands.registerCommand('azureDevOpsInt.showPerformanceDashboard', () => {
      showPerformanceDashboard();
    }),
    vscode.commands.registerCommand('azureDevOpsInt.clearPerformanceData', () => {
      performanceMonitor.clear();
      vscode.window.showInformationMessage('Performance data cleared successfully');
    }),
    vscode.commands.registerCommand('azureDevOpsInt.forceGC', () => {
      forceGarbageCollection();
    }),
    vscode.commands.registerCommand('azureDevOpsInt.bulkAssign', () => {
      bulkAssignWorkItems();
    }),
    vscode.commands.registerCommand('azureDevOpsInt.bulkMove', () => {
      bulkMoveWorkItems();
    }),
    vscode.commands.registerCommand('azureDevOpsInt.bulkAddTags', () => {
      bulkAddTags();
    }),
    vscode.commands.registerCommand('azureDevOpsInt.bulkDelete', () => {
      bulkDeleteWorkItems();
    }),
    vscode.commands.registerCommand('azureDevOpsInt.exportFilters', () => {
      exportFiltersToFile();
    }),
    vscode.commands.registerCommand('azureDevOpsInt.importFilters', () => {
      importFiltersFromFile();
    }),
    vscode.commands.registerCommand('azureDevOpsInt.manageFilters', () => {
      manageSavedFilters();
    }),
    vscode.commands.registerCommand('azureDevOpsInt.showQueryBuilder', () => {
      showQueryBuilder();
    })
>>>>>>> 28cdb4a8
  );

  // Initialize performance monitoring
  startCacheCleanup();
  performanceMonitor.setEnabled(true);

  // Periodic memory optimization
  setInterval(() => {
    MemoryOptimizer.forceGCIfNeeded();
  }, 60000); // Every minute

  // Attempt silent init if settings already present
  if (!IS_SMOKE) {
    migrateLegacyConfigIfNeeded().finally(() => silentInit(context));
  } else {
    try {
      vscode.commands.executeCommand('setContext', 'azureDevOpsInt.connected', false);
    } catch {
      /* ignore */
    }
  }

  // React to configuration changes (connections, org, project, PAT) to (re)initialize without requiring reload
  context.subscriptions.push(
    vscode.workspace.onDidChangeConfiguration(async (e) => {
      if (
        e.affectsConfiguration(`${CONFIG_NS}.connections`) ||
        e.affectsConfiguration(`${CONFIG_NS}.organization`) ||
        e.affectsConfiguration(`${CONFIG_NS}.project`) ||
        e.affectsConfiguration(`${CONFIG_NS}.personalAccessToken`)
      ) {
        try {
          await migrateLegacyPAT(context);
        } catch {
          /* ignore */
        }
        // Reset client/provider so silentInit can rebuild from new settings
        client = undefined;
        provider = undefined;
        await silentInit(context);
        // If a view is attached, refresh to reflect new connection via command
        try {
          await vscode.commands.executeCommand('azureDevOpsInt.refreshWorkItems');
        } catch {
          /* ignore */
        }
      }
    })
  );

  // Background token refresh for Entra ID connections
  // Check every 30 minutes and refresh tokens that are expiring soon
  const TOKEN_CHECK_INTERVAL_MS = 30 * 60 * 1000; // 30 minutes
  tokenRefreshInterval = setInterval(async () => {
    try {
      for (const [connectionId, state] of connectionStates.entries()) {
        if (state.authMethod === 'entra' && state.authService) {
          try {
            const tokenInfo = await state.authService.getTokenInfo();
            const isExpiringSoon = await state.authService.isTokenExpiringSoon();

            // Log expiration status for debugging
            if (isExpiringSoon && tokenInfo) {
              const expiresInMs = tokenInfo.expiresAt.getTime() - Date.now();
              const expiresInMinutes = Math.floor(expiresInMs / (60 * 1000));
              verbose('[TokenRefresh] Token expiring soon for connection', {
                connectionId,
                expiresInMinutes,
              });
            }

            // Check if token is expired
            const isExpired = tokenInfo ? tokenInfo.expiresAt.getTime() < Date.now() : false;

            // Refresh if token is expiring within 5 minutes or already expired
            if (isExpired || isExpiringSoon) {
              verbose('[TokenRefresh] Refreshing token for connection', { connectionId });

              const result = await state.authService.refreshAccessToken();
              if (result.success) {
                const newToken = await state.authService.getAccessToken();
                if (newToken) {
                  state.accessToken = newToken;
                  // Update client credential if this connection has an active client
                  if (state.client) {
                    state.client.updateCredential(newToken);
                  }
                  verbose('[TokenRefresh] Successfully refreshed token', { connectionId });

                  // Update status bar if this is the active connection
                  if (connectionId === activeConnectionId) {
                    await updateAuthStatusBar();
                  }
                }
              } else {
                console.warn(
                  `[TokenRefresh] Failed to refresh token for connection ${connectionId}:`,
                  result.error
                );

                // If this is the active connection, show a notification
                if (connectionId === activeConnectionId) {
                  vscode.window
                    .showWarningMessage(
                      `Authentication token expired for "${state.config.label || state.config.organization}". Please sign in again.`,
                      'Sign In'
                    )
                    .then((action) => {
                      if (action === 'Sign In') {
                        vscode.commands.executeCommand('azureDevOpsInt.signInWithEntra');
                      }
                    });
                }
              }
            }
          } catch (error: any) {
            console.error(
              `[TokenRefresh] Error checking/refreshing token for connection ${connectionId}:`,
              error
            );
          }
        }
      }
    } catch (error: any) {
      console.error('[TokenRefresh] Error in background token refresh:', error);
    }
  }, TOKEN_CHECK_INTERVAL_MS);

  // Run an initial check after 5 seconds (after extension activates)
  setTimeout(async () => {
    try {
      for (const [connectionId, state] of connectionStates.entries()) {
        if (state.authMethod === 'entra' && state.authService) {
          const isExpiringSoon = await state.authService.isTokenExpiringSoon();
          const tokenInfo = await state.authService.getTokenInfo();
          const isExpired = tokenInfo ? tokenInfo.expiresAt.getTime() < Date.now() : false;

          if (isExpiringSoon || isExpired) {
            verbose('[TokenRefresh] Initial token check - refreshing for connection', {
              connectionId,
            });
            await state.authService.refreshAccessToken();
          }
        }
      }
    } catch (error: any) {
      console.error('[TokenRefresh] Error in initial token check:', error);
    }
  }, 5000);
}

export function deactivate() {
<<<<<<< HEAD
  // Clean up token refresh interval
  if (tokenRefreshInterval) {
    clearInterval(tokenRefreshInterval);
    tokenRefreshInterval = undefined;
  }
=======
  // Clean up performance monitoring
  stopCacheCleanup();
  performanceMonitor.setEnabled(false);
>>>>>>> 28cdb4a8
}

class AzureDevOpsIntViewProvider implements vscode.WebviewViewProvider {
  private ctx: vscode.ExtensionContext;
  constructor(context: vscode.ExtensionContext) {
    this.ctx = context;
  }

  resolveWebviewView(webviewView: vscode.WebviewView): void | Thenable<void> {
    if (IS_SMOKE) {
      // Avoid doing any webview work in smoke/integration test mode
      try {
        vscode.commands.executeCommand('setContext', 'azureDevOpsInt.connected', false);
      } catch {
        /* ignore */
      }
      return;
    }
    console.log('[azureDevOpsInt] resolveWebviewView invoked for view:', webviewView.viewType);
    panel = webviewView;
    const webview = webviewView.webview;
    webview.options = {
      enableScripts: true,
      localResourceRoots: [vscode.Uri.joinPath(this.ctx.extensionUri, 'media', 'webview')],
    };

    const nonce = getNonce();
    webview.onDidReceiveMessage((msg: any) => {
      handleMessage(msg);
    });

    const html = buildMinimalWebviewHtml(this.ctx, webview, nonce);
    webview.html = html;
    if (!IS_SMOKE) {
      initDomainObjects(this.ctx).catch((err) =>
        console.error('[azureDevOpsInt] Failed to initialize domain objects', err)
      );
    } else {
      // In smoke mode, avoid heavy initialization and network calls.
      // Still send minimal ready state so the webview can render.
      sendWorkItemsSnapshot({
        connectionId: activeConnectionId,
        items: [],
        kanbanView: false,
        types: [],
        query: getStoredQueryForConnection(activeConnectionId, getDefaultQuery(getConfig())),
      });
    }
  }
}

async function initDomainObjects(context: vscode.ExtensionContext) {
  verbose('[initDomainObjects] start');
  const config = getConfig();
  sessionTelemetry = sessionTelemetry ?? new SessionTelemetryManager(context);
  await ensureConnectionsInitialized(context);
  const state = await ensureActiveConnection(context, activeConnectionId, { refresh: false });
  verbose('[initDomainObjects] ensured active connection', {
    hasState: !!state,
    connectionId: state?.id,
    hasProvider: !!state?.provider,
  });

  const timerInstance = ensureTimer(context);
  const snapshot = timerInstance.snapshot?.();
  if (snapshot) {
    sendToWebview({
      type: 'timerUpdate',
      timer: snapshot,
      connectionId: timerConnectionInfo.id,
      connectionLabel: timerConnectionInfo.label,
      connectionOrganization: timerConnectionInfo.organization,
      connectionProject: timerConnectionInfo.project,
    });
    updateTimerContext(snapshot);
  }

  notifyConnectionsList();

  if (panel && state?.provider) {
    const selectedQuery = getStoredQueryForConnection(state.id, getDefaultQuery(config));
    if (!initialRefreshedConnections.has(state.id)) {
      initialRefreshedConnections.add(state.id);
    }
    verbose('[initDomainObjects] panel ready, refreshing provider', {
      id: state.id,
      query: selectedQuery,
    });
    state.provider.refresh(selectedQuery);
  } else if (panel && !state?.provider) {
    verbose('[initDomainObjects] panel ready but provider missing, sending empty payload');
    sendWorkItemsSnapshot({
      connectionId: activeConnectionId,
      items: [],
      kanbanView: false,
      types: [],
      query: getStoredQueryForConnection(activeConnectionId, getDefaultQuery(config)),
    });
  }
}

async function handleMessage(msg: any) {
  verbose('[webview->ext]', JSON.stringify(msg));

  // Handle async cases first
  if (msg?.type === 'editWorkItemInEditor') {
    const id: number | undefined = typeof msg.workItemId === 'number' ? msg.workItemId : undefined;
    if (typeof id === 'number' && provider) {
      editWorkItemInEditor(id);
    }
    return;
  }

  // Handle bulk operations
  if (msg?.type === 'bulkAssign') {
    await bulkAssignWorkItems();
    return;
  }
  if (msg?.type === 'bulkMove') {
    await bulkMoveWorkItems();
    return;
  }
  if (msg?.type === 'bulkAddTags') {
    await bulkAddTags();
    return;
  }
  if (msg?.type === 'bulkDelete') {
    await bulkDeleteWorkItems();
    return;
  }

  switch (msg?.type) {
    case 'webviewReady': {
      // Re-send current cached state (avoid race where initial post happened before listener attached)
      if (panel) {
        const workItems = provider?.getWorkItems() || [];
        console.log('[azureDevOpsInt] Sending workItemsLoaded with', workItems.length, 'items');
        if (workItems.length > 0) {
          console.log('[azureDevOpsInt] First work item:', JSON.stringify(workItems[0], null, 2));
        }
        const snapshotQuery = getQueryForProvider(provider, activeConnectionId);
        sendWorkItemsSnapshot({
          connectionId: activeConnectionId,
          items: workItems,
          kanbanView: false,
          provider,
          query: snapshotQuery,
        });
        const snap = timer?.snapshot?.();
        if (snap)
          sendToWebview({
            type: 'timerUpdate',
            timer: snap,
            connectionId: timerConnectionInfo.id,
            connectionLabel: timerConnectionInfo.label,
            connectionOrganization: timerConnectionInfo.organization,
            connectionProject: timerConnectionInfo.project,
          });
        // Send UI preferences from global memento
        const uiPrefs = extensionContextRef?.globalState.get(
          'azureDevOpsIntegration.uiPreferences',
          {
            kanbanView: false,
            filterText: '',
            typeFilter: '',
            stateFilter: 'all',
            sortKey: 'updated-desc',
          }
        );
        sendToWebview({ type: 'uiPreferences', preferences: uiPrefs });
        // If a self-test was queued before webview ready, trigger now
        if (selfTestPending) {
          sendToWebview({ type: 'selfTestPing', nonce: selfTestPending.nonce });
        }
      }
      break;
    }
    case 'selfTestAck':
    case 'selfTestPong': {
      if (selfTestPending && msg.nonce === selfTestPending.nonce) {
        clearTimeout(selfTestPending.timeout);
        selfTestPending.resolve({ ok: true, details: msg.signature || 'ack' });
        selfTestPending = undefined;
        vscode.window.showInformationMessage(
          `Webview self-test succeeded: ${msg.signature || 'ack'}`
        );
      }
      break;
    }
    case 'webviewRuntimeError': {
      const msgTxt = `[webviewRuntimeError] ${msg.message || 'Unknown error'}${
        msg.stack ? '\n' + msg.stack : ''
      }`;
      console.error(msgTxt);
      logLine(msgTxt);
      if (getConfig().get<boolean>('debugLogging')) {
        vscode.window.showErrorMessage(`Webview runtime error: ${msg.message || 'Unknown'}`);
      }
      break;
    }
    case 'refresh': {
      verbose('[webview] refresh requested', {
        hasProvider: !!provider,
        cachedCount:
          provider && typeof (provider as any).getWorkItems === 'function'
            ? ((provider as any).getWorkItems() || []).length
            : 0,
      });
      if (!provider && extensionContextRef) {
        verbose('[webview] refresh no provider; ensuring connection');
        try {
          await ensureActiveConnection(extensionContextRef, activeConnectionId, {
            refresh: false,
          });
        } catch (e: any) {
          verbose('[webview] ensureActiveConnection failed in refresh', e?.message || e);
        }
      }
      const refreshQuery = getQueryForProvider(provider, activeConnectionId);
      provider?.refresh(refreshQuery);
      break;
    }
    case 'getWorkItems': {
      verbose('Work items requested from webview');
      const cfg = getConfig();
      const requestedConnectionId =
        typeof msg.connectionId === 'string' ? msg.connectionId.trim() : '';
      const fallbackQuery = getDefaultQuery(cfg);
      const incomingQuery = normalizeQuery(msg.query);
      const targetConnectionId = requestedConnectionId || activeConnectionId || undefined;

      let resolvedQuery = fallbackQuery;
      if (targetConnectionId) {
        resolvedQuery = incomingQuery
          ? setStoredQueryForConnection(targetConnectionId, incomingQuery)
          : getStoredQueryForConnection(targetConnectionId, fallbackQuery);
      } else if (incomingQuery) {
        resolvedQuery = incomingQuery;
      }

      let currentProvider = provider;
      verbose('[getWorkItems] current state', {
        hasProvider: !!currentProvider,
        cachedCount:
          currentProvider && typeof (currentProvider as any).getWorkItems === 'function'
            ? ((currentProvider as any).getWorkItems() || []).length
            : 0,
        activeConnectionId,
        requestedConnectionId,
        resolvedQuery,
      });
      if (!currentProvider && extensionContextRef) {
        verbose('No provider available; attempting to ensure active connection');
        try {
          await ensureActiveConnection(extensionContextRef, targetConnectionId, {
            refresh: false,
          });
        } catch (e: any) {
          verbose('ensureActiveConnection failed during getWorkItems request', e?.message || e);
        }
        currentProvider = provider;
      }
      const responseConnectionId = targetConnectionId ?? activeConnectionId;
      if (!targetConnectionId && responseConnectionId) {
        resolvedQuery = incomingQuery
          ? setStoredQueryForConnection(responseConnectionId, incomingQuery)
          : getStoredQueryForConnection(responseConnectionId, fallbackQuery);
      }
      const workItems =
        currentProvider && typeof (currentProvider as any).getWorkItems === 'function'
          ? (currentProvider as any).getWorkItems() || []
          : [];
      verbose('[getWorkItems] responding with cached items', {
        count: workItems.length,
        connectionId: responseConnectionId,
      });
      sendWorkItemsSnapshot({
        connectionId: responseConnectionId,
        items: workItems,
        provider: currentProvider,
        query: resolvedQuery,
      });
      if (currentProvider && workItems.length === 0) {
        verbose('Provider returned zero cached work items; triggering refresh', {
          query: resolvedQuery,
        });
        try {
          currentProvider.refresh(resolvedQuery);
        } catch (e: any) {
          verbose('Provider refresh failed after empty cache response', e?.message || e);
        }
      }
      break;
    }
    case 'setQuery': {
      const connectionIdRaw = typeof msg.connectionId === 'string' ? msg.connectionId.trim() : '';
      const targetId = connectionIdRaw || activeConnectionId || '';
      if (!targetId) {
        verbose('[setQuery] no connection id resolved; skipping');
        break;
      }
      const storedQuery = setStoredQueryForConnection(
        targetId,
        typeof msg.query === 'string' ? msg.query : undefined
      );
      const state = connectionStates.get(targetId);
      const targetProvider =
        state?.provider ?? (targetId === activeConnectionId ? provider : undefined);
      verbose('[setQuery] applied new query', {
        connectionId: targetId,
        query: storedQuery,
        hasProvider: !!targetProvider,
      });
      targetProvider?.refresh(storedQuery);
      break;
    }
    case 'switchConnection':
    case 'setActiveConnection': {
      const targetId = typeof msg.connectionId === 'string' ? msg.connectionId.trim() : '';
      if (!targetId) {
        verbose('[setActiveConnection] missing connectionId in message');
        break;
      }
      if (!extensionContextRef) {
        verbose('[setActiveConnection] missing extension context');
        break;
      }
      try {
        const state = await ensureActiveConnection(extensionContextRef, targetId, {
          refresh: false,
        });
        const activeProvider = state?.provider;
        const cfg = getConfig();
        const selectedQuery = getStoredQueryForConnection(targetId, getDefaultQuery(cfg));
        const cachedItems =
          activeProvider && typeof (activeProvider as any).getWorkItems === 'function'
            ? (activeProvider as any).getWorkItems() || []
            : [];
        sendWorkItemsSnapshot({
          connectionId: targetId,
          items: cachedItems,
          kanbanView: false,
          provider: activeProvider,
          query: selectedQuery,
        });
        if (activeProvider && cachedItems.length === 0) {
          activeProvider.refresh(selectedQuery);
        } else if (activeProvider && cachedItems.length > 0) {
          // still trigger a background refresh to keep results current
          setTimeout(() => {
            try {
              activeProvider.refresh(selectedQuery);
            } catch (e: any) {
              verbose('[setActiveConnection] refresh after cached post failed', e?.message || e);
            }
          }, 0);
        } else if (!activeProvider) {
          sendWorkItemsSnapshot({
            connectionId: targetId,
            items: [],
            kanbanView: false,
            types: [],
            query: selectedQuery,
          });
        }
      } catch (e: any) {
        console.error('[setActiveConnection] failed', e);
        vscode.window.showErrorMessage(
          'Failed to switch Azure DevOps project: ' + (e?.message || String(e))
        );
      }
      break;
    }
    case 'moveWorkItem': {
      const id: number | undefined =
        typeof msg.id === 'number'
          ? msg.id
          : typeof msg.workItemId === 'number'
            ? msg.workItemId
            : undefined;
      const target: string | undefined = typeof msg.target === 'string' ? msg.target : undefined;
      const targetState: string | undefined =
        typeof msg.targetState === 'string' ? msg.targetState : undefined;
      if (!id || (!target && !targetState)) {
        panel?.webview.postMessage({
          type: 'moveWorkItemResult',
          id,
          success: false,
          error: 'Missing id or target state',
        });
        break;
      }
      try {
        if (!client || !provider) throw new Error('Not connected');
        const map: Record<string, string> = {
          todo: 'To Do',
          new: 'New',
          approved: 'Approved',
          committed: 'Committed',
          active: 'Active',
          inprogress: 'In Progress',
          review: 'Review',
          resolved: 'Resolved',
          done: 'Done',
          closed: 'Closed',
          removed: 'Removed',
        };
        let desired =
          (targetState && String(targetState)) || (target ? map[target] : undefined) || 'Active';
        const current = provider.getWorkItems().find((w: any) => Number(w.id) === Number(id));
        const wiType = current?.fields?.['System.WorkItemType'];
        if (wiType) {
          try {
            const states = await client.getWorkItemTypeStates(String(wiType));
            const match = desired
              ? states.find((s: string) => s.toLowerCase() === String(desired).toLowerCase())
              : undefined;
            if (!match) {
              const synonyms: Record<string, string[]> = {
                'To Do': ['New', 'Proposed', 'Approved'],
                Active: ['Committed'],
                'In Progress': ['Doing'],
                Review: ['Code Review', 'Testing', 'QA'],
                Resolved: ['Fixed'],
                Done: ['Closed', 'Completed'],
                Removed: ['Cut', 'Abandoned'],
              };
              const cand = Object.entries(synonyms).find(
                ([k]) => k.toLowerCase() === desired.toLowerCase()
              );
              if (cand) desired = cand[0];
            } else desired = match;
            if (!states.some((s: string) => s.toLowerCase() === desired.toLowerCase())) {
              throw new Error(`State '${desired}' not valid for type ${wiType}`);
            }
          } catch (stateErr: any) {
            verbose('State validation warning ' + (stateErr?.message || String(stateErr)));
          }
        }
        await client.updateWorkItem(id, [
          { op: 'add', path: '/fields/System.State', value: desired },
        ]);
        const postUpdateQuery = getQueryForProvider(provider, activeConnectionId);
        provider.refresh(postUpdateQuery);
        panel?.webview.postMessage({
          type: 'moveWorkItemResult',
          id,
          success: true,
          newState: desired,
        });
      } catch (e: any) {
        console.error('Failed to move work item', e);
        panel?.webview.postMessage({
          type: 'moveWorkItemResult',
          id,
          success: false,
          error: e?.message || String(e),
        });
      }
      break;
    }
    case 'viewWorkItem': {
      const id: number | undefined =
        typeof msg.workItemId === 'number' ? msg.workItemId : undefined;
      if (typeof id === 'number' && provider) {
        // Create work item URL for Azure DevOps
        const baseUrl = (provider as any).client?.getBrowserUrl?.('') || '';
        if (baseUrl) {
          const workItemUrl = `${baseUrl}/_workitems/edit/${id}`;
          vscode.env.openExternal(vscode.Uri.parse(workItemUrl));
        }
      }
      break;
    }
    case 'startTimer': {
      const id: number | undefined =
        typeof msg.workItemId === 'number'
          ? msg.workItemId
          : typeof msg.id === 'number'
            ? msg.id
            : undefined;
      if (typeof id !== 'number') break;

      const activeState = timer?.snapshot?.();
      if (activeState) {
        const runningConnectionLabel = getActiveTimerConnectionLabel();
        const message = runningConnectionLabel
          ? `A timer is already running for ${runningConnectionLabel}. Stop it before starting another.`
          : 'A timer is already running. Stop it before starting another.';
        vscode.window.showInformationMessage(message);
        break;
      }

      const wi: any = provider
        ?.getWorkItems()
        .find((w: any) => (w as any).id === id || w.fields?.['System.Id'] === id);
      if (!wi) break;

      const connection = activeConnectionId
        ? connections.find((c) => c.id === activeConnectionId)
        : undefined;
      const previousInfo = { ...timerConnectionInfo };
      setTimerConnectionFrom(connection);
      const started = timer?.start(
        Number(wi.id || wi.fields?.['System.Id']),
        wi.fields?.['System.Title'] || `#${id}`
      );
      if (!started) timerConnectionInfo = previousInfo;
      break;
    }
    case 'pauseTimer':
      timer?.pause();
      break;
    case 'resumeTimer':
      timer?.resume();
      break;
    case 'stopTimer': {
      const timerConnectionSnapshot: TimerConnectionInfo = { ...timerConnectionInfo };
      setTimerConnectionFrom(undefined);
      const stopped = timer?.stop();
      updateTimerContext(undefined);
      if (stopped) {
        try {
          await handleTimerStopAndOfferUpdate(stopped, { connection: timerConnectionSnapshot });
        } catch (e: any) {
          console.error('Error applying timer updates', e);
          vscode.window.showErrorMessage(
            'Failed to process timer update: ' + (e?.message || String(e))
          );
        }
      }
      break;
    }
    case 'showStopTimerOptions': {
      const choice = await vscode.window.showQuickPick(
        [
          { label: 'Stop Timer & Apply Time', action: 'stop' },
          { label: 'Generate Copilot Summary & Continue', action: 'copilot' },
        ],
        {
          placeHolder: 'What would you like to do?',
          ignoreFocusOut: true,
        }
      );

      if (!choice) return; // User cancelled

      if (choice.action === 'stop') {
        const timerConnectionSnapshot: TimerConnectionInfo = { ...timerConnectionInfo };
        setTimerConnectionFrom(undefined);
        const stopped = timer?.stop();
        updateTimerContext(undefined);
        if (stopped) {
          try {
            // The `false` here is to prevent offering the copilot prompt again.
            await handleTimerStopAndOfferUpdate(stopped, {
              offerCopilot: false,
              connection: timerConnectionSnapshot,
            });
          } catch (e: any) {
            console.error('Error applying timer updates', e);
            vscode.window.showErrorMessage(
              'Failed to process timer update: ' + (e?.message || String(e))
            );
          }
        }
      } else if (choice.action === 'copilot') {
        await generateCopilotPromptWithoutStopping();
      }
      break;
    }
    case 'activity':
      verbose('Activity ping received');
      timer?.activityPing();
      break;
    case 'webviewConsole': {
      const lvl = msg.level || 'log';
      const text = `[webviewConsole][${lvl}] ${(msg.args || []).join(' ')}`;
      if (lvl === 'error') console.error(text);
      else if (lvl === 'warn') console.warn(text);
      else console.log(text);
      logLine(text);
      break;
    }
    case 'preImportDescriptor': {
      const text = `[preImportDescriptor] ${JSON.stringify(msg.snapshot)}`;
      console.log(text);
      logLine(text);
      break;
    }
    case 'generateCopilotPrompt': {
      const id: number | undefined =
        typeof msg.workItemId === 'number' ? msg.workItemId : undefined;
      // draftSummary (if provided) is available in msg.draftSummary but not required server-side
      if (!id) {
        vscode.window.showWarningMessage('No work item specified for Copilot prompt generation.');
        break;
      }
      const timerSnapshot = timer?.snapshot?.();
      try {
        await produceWorkItemSummary({
          workItemId: id,
          draftSummary: typeof msg.draftSummary === 'string' ? msg.draftSummary : undefined,
          entrySeed: entrySeedFromMessage(msg, id),
          reason: 'manualPrompt',
          stillRunningTimer:
            !!timerSnapshot &&
            Number(timerSnapshot.workItemId) === Number(id) &&
            !timerSnapshot.isPaused,
        });
      } catch (e: any) {
        console.error('Failed to create Copilot prompt', e);
        vscode.window.showErrorMessage(
          'Failed to generate Copilot prompt: ' + (e?.message || String(e))
        );
      }
      break;
    }
    case 'submitComposeComment': {
      const workItemId: number | undefined =
        typeof msg.workItemId === 'number' ? msg.workItemId : undefined;
      const comment: string = typeof msg.comment === 'string' ? msg.comment.trim() : '';
      const mode: string = typeof msg.mode === 'string' ? msg.mode : 'addComment';
      const timerData = msg.timerData; // Timer stop data if mode is 'timerStop'
      const connectionInfo = msg.connectionInfo; // Connection info for timer stops

      if (!workItemId) {
        vscode.window.showWarningMessage('No work item specified for comment.');
        sendToWebview({
          type: 'composeCommentResult',
          workItemId: 0,
          success: false,
          error: 'No work item specified',
        });
        break;
      }

      try {
        let targetClient = client;

        // For timer stops, use the timer's connection info
        if (mode === 'timerStop' && connectionInfo) {
          targetClient = getClientForConnectionInfo(connectionInfo);
        }

        if (!targetClient) {
          throw new Error('Client not initialized');
        }

        if (mode === 'timerStop' && timerData) {
          // Handle timer stop with time entry update
          const wi = await targetClient.getWorkItemById(workItemId);
          if (!wi) throw new Error('Work item not found');

          const currCompleted =
            Number(wi.fields?.['Microsoft.VSTS.Scheduling.CompletedWork'] || 0) || 0;
          const currRemaining =
            Number(wi.fields?.['Microsoft.VSTS.Scheduling.RemainingWork'] || 0) || 0;
          const hours = Number(timerData.hoursDecimal || timerData.duration / 3600 || 0);
          const finalCompleted = Number((currCompleted + hours).toFixed(2));
          const finalRemaining = Number(Math.max(0, currRemaining - hours).toFixed(2));

          const patch = [
            {
              op: 'add',
              path: '/fields/Microsoft.VSTS.Scheduling.CompletedWork',
              value: finalCompleted,
            },
            {
              op: 'add',
              path: '/fields/Microsoft.VSTS.Scheduling.RemainingWork',
              value: finalRemaining,
            },
          ];

          await targetClient.updateWorkItem(workItemId, patch);

          if (comment && comment.trim()) {
            await targetClient.addWorkItemComment(
              workItemId,
              `Time tracked: ${hours.toFixed(2)} hours. ${comment}`
            );
          }

          sendToWebview({
            type: 'composeCommentResult',
            workItemId,
            success: true,
            mode,
            hours: hours,
          });

          vscode.window.showInformationMessage(
            `Work item #${workItemId} updated: Completed ${finalCompleted}h, Remaining ${finalRemaining}h.`
          );
        } else {
          // Handle regular comment addition
          await targetClient.addWorkItemComment(workItemId, comment);

          sendToWebview({
            type: 'composeCommentResult',
            workItemId,
            success: true,
            mode,
          });

          vscode.window.showInformationMessage(`Comment added to work item #${workItemId}.`);
        }
      } catch (err: any) {
        console.error('Failed to submit compose comment', err);
        vscode.window.showErrorMessage(
          `Failed to ${mode === 'timerStop' ? 'apply timer update' : 'add comment'}: ` +
            (err?.message || String(err))
        );
        sendToWebview({
          type: 'composeCommentResult',
          workItemId,
          success: false,
          error: err?.message || String(err),
          mode,
        });
      }
      break;
    }
    case 'stopAndApply': {
      const comment = typeof msg.comment === 'string' ? msg.comment : '';
      const stopped = timer?.stop(async (finishedId: number, hoursDecimal: number) => {
        try {
          const wi = await client?.getWorkItemById(finishedId);
          if (!wi) return;
          const currCompleted =
            Number(wi.fields?.['Microsoft.VSTS.Scheduling.CompletedWork'] || 0) || 0;
          const currRemaining =
            Number(wi.fields?.['Microsoft.VSTS.Scheduling.RemainingWork'] || 0) || 0;
          const finalCompleted = Number((currCompleted + hoursDecimal).toFixed(2));
          const finalRemaining = Number(Math.max(0, currRemaining - hoursDecimal).toFixed(2));
          const patch = [
            {
              op: 'add',
              path: '/fields/Microsoft.VSTS.Scheduling.CompletedWork',
              value: finalCompleted,
            },
            {
              op: 'add',
              path: '/fields/Microsoft.VSTS.Scheduling.RemainingWork',
              value: finalRemaining,
            },
          ];
          if (!client) throw new Error('Client not initialized');
          await client.updateWorkItem(finishedId, patch);
          if (comment && comment.trim()) if (!client) throw new Error('Client not initialized');
          await client.addWorkItemComment(
            finishedId,
            `Time tracked: ${hoursDecimal.toFixed(2)} hours. ${comment}`
          );
          panel?.webview.postMessage({
            type: 'stopAndApplyResult',
            workItemId: finishedId,
            hours: hoursDecimal,
          });
          vscode.window.showInformationMessage(
            `Work item #${finishedId} updated: Completed ${finalCompleted}h, Remaining ${finalRemaining}h.`
          );
        } catch (err: any) {
          console.error('stopAndApply failed', err);
          vscode.window.showErrorMessage(
            'Failed to apply time entry: ' + (err?.message || String(err))
          );
        }
      });
      // If stop returned null (no active timer) inform user
      if (!stopped) vscode.window.showInformationMessage('No active timer to stop.');
      updateTimerContext(undefined);
      break;
    }
    case 'addComment': {
      const workItemId: number | undefined =
        typeof msg.workItemId === 'number' ? msg.workItemId : undefined;
      let comment: string | undefined =
        typeof msg.comment === 'string' ? msg.comment.trim() : undefined;

      if (!workItemId) {
        vscode.window.showWarningMessage('No work item specified for comment.');
        break;
      }

      // If comment is provided by webview (from compose dialog), add it directly
      if (comment && comment.length > 0) {
        try {
          if (!client) throw new Error('Client not initialized');
          await client.addWorkItemComment(workItemId, comment);
          vscode.window.showInformationMessage(`Comment added to work item #${workItemId}.`);
          sendToWebview({ type: 'addCommentResult', workItemId, success: true });
        } catch (err: any) {
          console.error('Failed to add comment', err);
          vscode.window.showErrorMessage('Failed to add comment: ' + (err?.message || String(err)));
          sendToWebview({
            type: 'addCommentResult',
            workItemId,
            success: false,
            error: err?.message || String(err),
          });
        }
        break;
      }

      // If no comment provided, show the compose dialog in webview
      sendToWebview({
        type: 'showComposeComment',
        workItemId,
        mode: 'addComment',
      });
      break;
    }
    case 'uiPreferenceChanged': {
      // Store UI preferences to global memento for cross-session persistence
      if (extensionContextRef && msg.preferences) {
        await extensionContextRef.globalState.update(
          'azureDevOpsIntegration.uiPreferences',
          msg.preferences
        );
      }
      break;
    }
    default:
      console.warn('Unknown webview message', msg);
      verbose('Unknown message type');
  }
}

async function selfTestWebview() {
  try {
    const attempt = async (): Promise<{ ok: boolean; details: string }> => {
      if (!panel) revealWorkItemsView();
      // wait briefly for panel to initialize if needed
      if (!panel) {
        await new Promise((r) => setTimeout(r, 250));
      }
      if (!panel) throw new Error('Webview panel not available');
      if (selfTestPending) throw new Error('A self-test is already running');
      const nonce = getNonce();
      const promise = new Promise<{ ok: boolean; details: string }>((resolve, reject) => {
        const timeout = setTimeout(() => {
          if (selfTestPending) {
            selfTestPending = undefined;
            reject(new Error('Self-test timeout waiting for ack'));
          }
        }, 4000);
        selfTestPending = { nonce, resolve, reject, timeout };
      });
      // If webview already ready we can post immediately; else it will be posted on webviewReady branch.
      sendToWebview({ type: 'selfTestPing', nonce });
      return promise;
    };
    const result = await attempt();
    verbose('[selfTest] success', result.details);
  } catch (e: any) {
    verbose('[selfTest] failed', e?.message || e);
    vscode.window.showErrorMessage(`Webview self-test failed: ${e?.message || e}`);
  }
}

async function migrateGlobalPATToConnection(
  context: vscode.ExtensionContext,
  connection: ProjectConnection
): Promise<void> {
  if (!connection.patKey) return;

  // Check if connection already has a PAT
  const existingPAT = await context.secrets.get(connection.patKey);
  if (existingPAT) return; // Already migrated

  // Check if global PAT exists
  const globalPAT = await context.secrets.get(PAT_KEY);
  if (globalPAT) {
    // Migrate global PAT to connection-specific key
    await context.secrets.store(connection.patKey, globalPAT);
    console.log(`[azureDevOpsInt] Migrated global PAT to connection ${connection.id}`);
  }
}

async function getSecretPAT(
  context: vscode.ExtensionContext,
  connectionId?: string
): Promise<string | undefined> {
  if (connectionId) {
    // Get connection-specific PAT
    const connection = connections.find((conn) => conn.id === connectionId);
    if (connection?.patKey) {
      return context.secrets.get(connection.patKey);
    }
  }

  // Fallback to global PAT for backward compatibility
  return context.secrets.get(PAT_KEY);
}

function persistTimer(
  context: vscode.ExtensionContext,
  data: {
    state?: any;
    timeEntries?: any[];
    updateLastSave?: boolean;
    defaultElapsedLimitHours?: number;
  }
) {
  if (data.updateLastSave) context.globalState.update(STATE_LAST_SAVE, Date.now());
  // Persist cap alongside state to ensure restored timers keep the same cap behavior
  const stateToPersist = data.state
    ? {
        ...(data.state as any),
        __defaultElapsedLimitHours: data.defaultElapsedLimitHours,
        __connectionId: timerConnectionInfo.id,
        __connectionLabel: timerConnectionInfo.label,
        __connectionOrganization: timerConnectionInfo.organization,
        __connectionProject: timerConnectionInfo.project,
      }
    : undefined;
  context.globalState.update(STATE_TIMER, stateToPersist);
  context.globalState.update(STATE_TIME_ENTRIES, data.timeEntries);
  context.globalState.update(
    STATE_TIMER_CONNECTION,
    timerConnectionInfo.id ? { ...timerConnectionInfo } : undefined
  );
}
function restoreTimer(context: vscode.ExtensionContext) {
  const persistedState = context.globalState.get<any>(STATE_TIMER);
  const persistedConnection = context.globalState.get<TimerConnectionInfo | undefined>(
    STATE_TIMER_CONNECTION
  );
  const embedded: TimerConnectionInfo = persistedState
    ? {
        id: persistedState.__connectionId,
        label: persistedState.__connectionLabel,
        organization: persistedState.__connectionOrganization,
        project: persistedState.__connectionProject,
      }
    : {};
  const restored: TimerConnectionInfo = {
    id: embedded.id ?? persistedConnection?.id,
    label: embedded.label ?? persistedConnection?.label,
    organization: embedded.organization ?? persistedConnection?.organization,
    project: embedded.project ?? persistedConnection?.project,
  };
  timerConnectionInfo =
    restored.id || restored.label || restored.organization || restored.project ? restored : {};
  if (persistedState) {
    delete persistedState.__connectionId;
    delete persistedState.__connectionLabel;
    delete persistedState.__connectionOrganization;
    delete persistedState.__connectionProject;
  }
  return {
    state: persistedState,
    timeEntries: context.globalState.get<any[]>(STATE_TIME_ENTRIES) || [],
    defaultElapsedLimitHours: persistedState?.__defaultElapsedLimitHours,
  } as any;
}

function buildMinimalWebviewHtml(
  context: vscode.ExtensionContext,
  webview: vscode.Webview,
  nonce: string
): string {
  // Use Svelte UI exclusively - no more legacy fallback
  const htmlPath = path.join(context.extensionPath, 'media', 'webview', 'svelte.html');
  let html: string;

  try {
    html = fs.readFileSync(htmlPath, 'utf8');
  } catch (error) {
    console.error('[azureDevOpsInt] Failed to read HTML file:', error);
    // Fallback to basic HTML if file read fails
    return `<!DOCTYPE html><html><head><title>Error</title></head><body><h1>Failed to load webview</h1></body></html>`;
  }

  // Get media URIs for replacement
  const mediaRoot = vscode.Uri.joinPath(context.extensionUri, 'media', 'webview');
  const version = getExtensionVersion(context);
  // Load svelte-main.js exclusively
  const scriptUri = webview.asWebviewUri(vscode.Uri.joinPath(mediaRoot, 'svelte-main.js'));
  // Append a cache-busting version query so VS Code doesn’t serve stale cached assets after upgrade
  const scriptUriWithVersion = scriptUri.with({ query: `v=${encodeURIComponent(version)}` });
  const scriptUriStr = scriptUriWithVersion.toString();

  // Include the extracted CSS bundle
  let cssLinkTag = '';
  try {
    const cssFsPath = path.join(context.extensionPath, 'media', 'webview', 'svelte-main.css');
    if (fs.existsSync(cssFsPath)) {
      const cssUri = webview
        .asWebviewUri(vscode.Uri.joinPath(mediaRoot, 'svelte-main.css'))
        .with({ query: `v=${encodeURIComponent(version)}` })
        .toString();
      cssLinkTag = `<link rel="stylesheet" href="${cssUri}" />`;
    }
  } catch {
    // ignore css injection errors; webview will still work but unstyled
  }

  // Update CSP and script nonces
  const csp = `default-src 'none'; img-src ${webview.cspSource} data:; style-src ${webview.cspSource} 'unsafe-inline'; script-src 'nonce-${nonce}' ${webview.cspSource}`;
  const consoleBridge = `(function(){try{var vs=window.vscode||acquireVsCodeApi();['log','warn','error'].forEach(function(m){var orig=console[m];console[m]=function(){try{vs.postMessage({type:'webviewConsole', level:m, args:Array.from(arguments).map(a=>{try{return a&&a.stack?String(a.stack):typeof a==='object'?JSON.stringify(a):String(a);}catch{return String(a);}})});}catch{};return orig.apply(console,arguments);};});console.log('[webview] Azure DevOps Integration v${version}');}catch(e){/* ignore */}})();`;

  // Replace placeholders in the static HTML
  html = html.replace(
    '<meta charset="UTF-8">',
    `<meta charset="UTF-8"><meta http-equiv="Content-Security-Policy" content="${csp}">`
  );

  // Replace script source
  html = html.replace('./svelte-main.js', scriptUriStr);

  // Inject CSS link just before </head> if available
  if (cssLinkTag) {
    html = html.replace('</head>', `${cssLinkTag}\n</head>`);
  }

  html = html.replace(
    '<script type="module" crossorigin src="' + scriptUriStr + '"></script>',
    `<script nonce="${nonce}">(function(){try{if(!window.vscode){window.vscode=acquireVsCodeApi();}}catch(e){console.error('[webview] acquireVsCodeApi failed',e);}})();</script>` +
      `<script nonce="${nonce}">${consoleBridge}</script>` +
      `<script type="module" nonce="${nonce}" src="${scriptUriStr}"></script>`
  );

  return html;
}

function getNonce() {
  const chars = 'ABCDEFGHIJKLMNOPQRSTUVWXYZabcdefghijklmnopqrstuvwxyz0123456789';
  let v = '';
  for (let i = 0; i < 16; i++) v += chars.charAt(Math.floor(Math.random() * chars.length));
  return v;
}

// ---------------- Additional Helper Logic ----------------

async function setupConnection(context: vscode.ExtensionContext) {
  await ensureConnectionsInitialized(context);
  await migrateLegacyPAT(context);

  const hasExistingConnections = connections.length > 0;
  let action: 'add' | 'remove' | undefined;

  if (!hasExistingConnections) {
    action = 'add';
  } else {
    const pick = await vscode.window.showQuickPick(
      [
        {
          label: 'Add project connection…',
          description: 'Connect to another organization/project',
          action: 'add' as const,
        },
        {
          label: 'Remove project connection…',
          description: 'Disconnect an existing project',
          action: 'remove' as const,
        },
      ],
      {
        placeHolder: 'Manage Azure DevOps project connections',
        ignoreFocusOut: true,
      }
    );
    action = pick?.action;
  }

  if (action === 'add') {
    const added = await promptAddConnection(context);
    if (added) {
      ensureTimer(context);
    }
  } else if (action === 'remove') {
    const removed = await promptRemoveConnection(context);
    if (removed) {
      ensureTimer(context);
    }
  }
}

async function setupWizard(context: vscode.ExtensionContext) {
  try {
    const success = await startSetupWizard(context);
    if (success) {
      // Refresh the connection after successful setup
      await ensureConnectionsInitialized(context);
      await ensureActiveConnection(context, undefined, { refresh: true });
      ensureTimer(context);
    }
  } catch (error) {
    console.error('[setupWizard] Error:', error);
    vscode.window.showErrorMessage(
      `Setup wizard failed: ${error instanceof Error ? error.message : 'Unknown error'}`
    );
  }
}

async function manageConnections(context: vscode.ExtensionContext): Promise<void> {
  await ensureConnectionsInitialized(context);

  const connectionItems = await Promise.all(
    connections.map(async (conn, index) => {
      let authStatus = '';
      const authMethod = conn.authMethod || 'pat';

      if (authMethod === 'entra') {
        const state = connectionStates.get(conn.id);
        if (state && state.authService) {
          try {
            const isAuthenticated = await state.authService.isAuthenticated();
            if (isAuthenticated) {
              const tokenInfo = await state.authService.getTokenInfo();
              if (tokenInfo) {
                const expirationStatus = await state.authService.getTokenExpirationStatus();
                authStatus = ` | Token: ${expirationStatus}`;
              } else {
                authStatus = ' | Signed in';
              }
            } else {
              authStatus = ' | Not signed in';
            }
          } catch {
            authStatus = ' | Unknown status';
          }
        } else {
          authStatus = ' | Not configured';
        }
      }

      return {
        label: `${conn.label || `${conn.organization}/${conn.project}`}${authMethod === 'entra' ? ' 🔐' : ''}`,
        description: `${authMethod.toUpperCase()}${conn.team ? ` | Team: ${conn.team}` : ''}${authStatus}`,
        detail: `Organization: ${conn.organization}, Project: ${conn.project}`,
        connection: conn,
        index,
      };
    })
  );

  const choices = [
    { label: 'Add New Connection', action: 'add' as const },
    { label: 'Edit Connection', action: 'edit' as const },
    { label: 'Delete Connection', action: 'delete' as const },
    { label: 'Cancel', action: 'cancel' as const },
  ];

  const action = await vscode.window.showQuickPick(choices, {
    placeHolder: 'Manage Azure DevOps Connections',
    ignoreFocusOut: true,
  });

  if (!action || action.action === 'cancel') {
    return;
  }

  switch (action.action) {
    case 'add':
      await startSetupWizard(context);
      break;
    case 'edit': {
      if (connectionItems.length === 0) {
        vscode.window.showInformationMessage('No connections to edit. Add a connection first.');
        return;
      }
      const selectedConnection = await vscode.window.showQuickPick(connectionItems, {
        placeHolder: 'Select a connection to edit',
        ignoreFocusOut: true,
      });
      if (selectedConnection) {
        // Pre-populate wizard with existing connection data
        // This would need to be implemented in the wizard
        await startSetupWizard(context);
      }
      break;
    }
    case 'delete': {
      if (connectionItems.length === 0) {
        vscode.window.showInformationMessage('No connections to delete.');
        return;
      }
      const connectionToDelete = await vscode.window.showQuickPick(connectionItems, {
        placeHolder: 'Select a connection to delete',
        ignoreFocusOut: true,
      });
      if (connectionToDelete) {
        const confirm = await vscode.window.showWarningMessage(
          `Are you sure you want to delete the connection "${connectionToDelete.label}"?`,
          'Yes, Delete',
          'Cancel'
        );
        if (confirm === 'Yes, Delete') {
          // Delete the connection's PAT from secrets
          if (connectionToDelete.connection.patKey) {
            await context.secrets.delete(connectionToDelete.connection.patKey);
          }

          const updatedConnections = connections.filter(
            (conn) => conn.id !== connectionToDelete.connection.id
          );
          await saveConnectionsToConfig(context, updatedConnections);
          vscode.window.showInformationMessage('Connection deleted successfully.');
        }
      }
      break;
    }
  }
}

/**
 * Sign in to an existing connection using Microsoft Entra ID
 */
async function signInWithEntra(context: vscode.ExtensionContext): Promise<void> {
  await ensureConnectionsInitialized(context);

  if (connections.length === 0) {
    vscode.window.showInformationMessage(
      'No connections configured. Please add a connection first.'
    );
    return;
  }

  // Let user pick a connection
  const connectionItems = connections.map((conn) => ({
    label: conn.label || `${conn.organization}/${conn.project}`,
    description: conn.authMethod === 'entra' ? '(Entra ID)' : '(PAT)',
    detail: `Organization: ${conn.organization}, Project: ${conn.project}`,
    connection: conn,
  }));

  const selected = await vscode.window.showQuickPick(connectionItems, {
    placeHolder: 'Select a connection to sign in with Entra ID',
    ignoreFocusOut: true,
  });

  if (!selected) {
    return;
  }

  const connection = selected.connection;
  const settings = getConfig();
  const defaultClientId =
    settings.get<string>('entra.defaultClientId') || '872cd9fa-d31f-45e0-9eab-6e460a02d1f1';
  const defaultTenantId = settings.get<string>('entra.defaultTenantId') || 'organizations';

  // Create or get auth service
  let state = connectionStates.get(connection.id);
  if (!state) {
    state = { id: connection.id, config: connection, authMethod: 'entra' };
    connectionStates.set(connection.id, state);
  }

  try {
    if (!state.authService) {
      state.authService = await createAuthService('entra', context.secrets, connection.id, {
        entraConfig: {
          clientId: connection.clientId || defaultClientId,
          tenantId: connection.tenantId || defaultTenantId,
          scopes: ['499b84ac-1321-427f-aa17-267ca6975798/.default'],
        },
        deviceCodeCallback: createDeviceCodeCallback(context),
      });
    }

    // Authenticate
    const result = await state.authService.authenticate();
    if (!result.success) {
      vscode.window.showErrorMessage(
        `Authentication failed: ${result.error || 'Unknown error'}. Please try again.`
      );
      return;
    }

    // Update connection to use Entra ID
    if (connection.authMethod !== 'entra') {
      connection.authMethod = 'entra';
      await saveConnectionsToConfig(context, connections);
    }

    vscode.window.showInformationMessage(
      `Successfully signed in to "${connection.label || connection.organization}" with Microsoft Entra ID!`
    );

    // Refresh connection to use new auth
    await ensureActiveConnection(context, connection.id, { refresh: true });
  } catch (error: any) {
    console.error('[azureDevOpsInt] Sign in with Entra ID failed:', error);
    vscode.window.showErrorMessage(`Sign in failed: ${error.message}`);
  }
}

/**
 * Sign out from Entra ID for a connection
 */
async function signOutEntra(context: vscode.ExtensionContext): Promise<void> {
  await ensureConnectionsInitialized(context);

  const entraConnections = connections.filter((conn) => conn.authMethod === 'entra');
  if (entraConnections.length === 0) {
    vscode.window.showInformationMessage('No Entra ID connections found.');
    return;
  }

  const connectionItems = entraConnections.map((conn) => ({
    label: conn.label || `${conn.organization}/${conn.project}`,
    description: '(Entra ID)',
    detail: `Organization: ${conn.organization}, Project: ${conn.project}`,
    connection: conn,
  }));

  const selected = await vscode.window.showQuickPick(connectionItems, {
    placeHolder: 'Select a connection to sign out from',
    ignoreFocusOut: true,
  });

  if (!selected) {
    return;
  }

  const connection = selected.connection;
  const state = connectionStates.get(connection.id);

  try {
    // Clear tokens from secrets
    await context.secrets.delete(`entra_refresh_token_${connection.id}`);
    await context.secrets.delete(`entra_access_token_${connection.id}`);

    // Clear auth service from state
    if (state) {
      state.authService = undefined;
      state.accessToken = undefined;
    }

    vscode.window.showInformationMessage(
      `Successfully signed out from "${connection.label || connection.organization}".`
    );

    // If this was the active connection, clear it
    if (connection.id === activeConnectionId) {
      provider = undefined;
      client = undefined;
      await vscode.commands.executeCommand('setContext', 'azureDevOpsInt.connected', false);
    }
  } catch (error: any) {
    console.error('[azureDevOpsInt] Sign out failed:', error);
    vscode.window.showErrorMessage(`Sign out failed: ${error.message}`);
  }
}

/**
 * Convert an existing PAT-based connection to use Entra ID
 */
async function convertConnectionToEntra(context: vscode.ExtensionContext): Promise<void> {
  await ensureConnectionsInitialized(context);

  const patConnections = connections.filter(
    (conn) => !conn.authMethod || conn.authMethod === 'pat'
  );
  if (patConnections.length === 0) {
    vscode.window.showInformationMessage('No PAT-based connections to convert.');
    return;
  }

  const connectionItems = patConnections.map((conn) => ({
    label: conn.label || `${conn.organization}/${conn.project}`,
    description: '(PAT)',
    detail: `Organization: ${conn.organization}, Project: ${conn.project}`,
    connection: conn,
  }));

  const selected = await vscode.window.showQuickPick(connectionItems, {
    placeHolder: 'Select a connection to convert to Entra ID',
    ignoreFocusOut: true,
  });

  if (!selected) {
    return;
  }

  const connection = selected.connection;

  // Confirm conversion
  const confirm = await vscode.window.showWarningMessage(
    `This will convert "${connection.label || connection.organization}" to use Microsoft Entra ID authentication instead of a Personal Access Token. The PAT will be removed. Continue?`,
    'Yes, Convert',
    'Cancel'
  );

  if (confirm !== 'Yes, Convert') {
    return;
  }

  const settings = getConfig();
  const defaultClientId =
    settings.get<string>('entra.defaultClientId') || '872cd9fa-d31f-45e0-9eab-6e460a02d1f1';
  const defaultTenantId = settings.get<string>('entra.defaultTenantId') || 'organizations';

  try {
    // Create auth service
    const authService = await createAuthService('entra', context.secrets, connection.id, {
      entraConfig: {
        clientId: connection.clientId || defaultClientId,
        tenantId: connection.tenantId || defaultTenantId,
        scopes: ['499b84ac-1321-427f-aa17-267ca6975798/.default'],
      },
      deviceCodeCallback: createDeviceCodeCallback(context),
    });

    // Authenticate
    const result = await authService.authenticate();
    if (!result.success) {
      vscode.window.showErrorMessage(
        `Authentication failed: ${result.error || 'Unknown error'}. Conversion cancelled.`
      );
      return;
    }

    // Update connection
    connection.authMethod = 'entra';
    if (!connection.clientId) {
      connection.clientId = defaultClientId;
    }
    if (!connection.tenantId) {
      connection.tenantId = defaultTenantId;
    }

    // Delete old PAT
    if (connection.patKey) {
      await context.secrets.delete(connection.patKey);
      connection.patKey = undefined;
    }

    // Save updated connection
    await saveConnectionsToConfig(context, connections);

    // Update state
    let state = connectionStates.get(connection.id);
    if (!state) {
      state = { id: connection.id, config: connection, authMethod: 'entra' };
      connectionStates.set(connection.id, state);
    } else {
      state.authMethod = 'entra';
      state.pat = undefined;
    }
    state.authService = authService;

    vscode.window.showInformationMessage(
      `Successfully converted "${connection.label || connection.organization}" to Microsoft Entra ID!`
    );

    // Refresh connection
    if (connection.id === activeConnectionId) {
      await ensureActiveConnection(context, connection.id, { refresh: true });
    }
  } catch (error: any) {
    console.error('[azureDevOpsInt] Conversion to Entra ID failed:', error);
    vscode.window.showErrorMessage(`Conversion failed: ${error.message}`);
  }
}

async function promptAddConnection(context: vscode.ExtensionContext): Promise<boolean> {
  const existingPat = await getSecretPAT(context);

  const lastConnection = connections[connections.length - 1];
  const org = await vscode.window.showInputBox({
    prompt: 'Azure DevOps organization (short name)',
    value: lastConnection?.organization ?? '',
    ignoreFocusOut: true,
  });
  if (!org) return false;

  const project = await vscode.window.showInputBox({
    prompt: 'Azure DevOps project name',
    value: lastConnection?.project ?? '',
    ignoreFocusOut: true,
  });
  if (!project) return false;

  const label = await vscode.window.showInputBox({
    prompt: 'Display label for this connection (optional)',
    placeHolder: 'e.g. Contoso – Sprint Board',
    ignoreFocusOut: true,
  });

  const team = await vscode.window.showInputBox({
    prompt: 'Default team name (optional)',
    placeHolder: 'Leave blank to use extension setting',
    ignoreFocusOut: true,
  });

  let pat = existingPat;
  if (pat) {
    const patChoice = await vscode.window.showQuickPick(
      [
        { label: 'Use saved Personal Access Token', action: 'reuse' as const },
        { label: 'Enter a new Personal Access Token…', action: 'update' as const },
      ],
      {
        placeHolder: 'Choose how to authenticate with Azure DevOps',
        ignoreFocusOut: true,
      }
    );
    if (!patChoice) {
      vscode.window.showInformationMessage('Setup cancelled without updating connections.');
      return false;
    }
    if (patChoice.action === 'update') {
      const entered = await vscode.window.showInputBox({
        prompt: 'Personal Access Token (scopes: Work Items Read/Write)',
        password: true,
        ignoreFocusOut: true,
      });
      if (!entered || !entered.trim()) {
        vscode.window.showWarningMessage('A Personal Access Token is required to complete setup.');
        return false;
      }
      pat = entered.trim();
      await context.secrets.store(PAT_KEY, pat);
    }
  } else {
    const entered = await vscode.window.showInputBox({
      prompt: 'Personal Access Token (scopes: Work Items Read/Write)',
      password: true,
      ignoreFocusOut: true,
    });
    if (!entered || !entered.trim()) {
      vscode.window.showWarningMessage('A Personal Access Token is required to complete setup.');
      return false;
    }
    pat = entered.trim();
    await context.secrets.store(PAT_KEY, pat);
  }

  const newConnection: ProjectConnection = {
    id: randomUUID(),
    organization: org.trim(),
    project: project.trim(),
    label: label?.trim() ? label.trim() : undefined,
    team: team?.trim() ? team.trim() : undefined,
  };

  const nextConnections = [...connections, newConnection];
  await saveConnectionsToConfig(context, nextConnections);
  await ensureActiveConnection(context, newConnection.id, { refresh: true });
  vscode.window.showInformationMessage(
    `Connected to ${getConnectionLabel(newConnection)}. The webview will refresh with the new project.`
  );
  return true;
}

async function promptRemoveConnection(context: vscode.ExtensionContext): Promise<boolean> {
  if (connections.length === 0) {
    vscode.window.showInformationMessage('There are no saved connections to remove.');
    return false;
  }

  const items: Array<vscode.QuickPickItem & { connection: ProjectConnection }> = connections.map(
    (connection) => {
      const description = connection.team
        ? `${connection.organization}/${connection.project} • ${connection.team}`
        : `${connection.organization}/${connection.project}`;
      return {
        label: getConnectionLabel(connection),
        description,
        connection,
      };
    }
  );

  const pick = await vscode.window.showQuickPick(items, {
    placeHolder: 'Select a project connection to remove',
    ignoreFocusOut: true,
  });
  if (!pick) return false;

  const confirm = await vscode.window.showWarningMessage(
    `Remove connection ${pick.label}?`,
    { modal: true },
    'Remove'
  );
  if (confirm !== 'Remove') return false;

  const currentActive = activeConnectionId;
  const remaining = connections.filter((connection) => connection.id !== pick.connection.id);
  await saveConnectionsToConfig(context, remaining);

  const nextActiveId = pick.connection.id === currentActive ? remaining[0]?.id : currentActive;
  await ensureActiveConnection(context, nextActiveId, { refresh: true });

  if (remaining.length === 0) {
    vscode.window.showInformationMessage(
      'Removed last connection. Run Azure DevOps: Setup Connection to add another project.'
    );
  } else {
    vscode.window.showInformationMessage(`Removed connection ${pick.label}.`);
  }
  return true;
}

async function silentInit(context: vscode.ExtensionContext) {
  if (IS_SMOKE) return; // Skip heavy init during smoke tests
  await migrateLegacyPAT(context);
  await ensureConnectionsInitialized(context);
  verbose('[silentInit] initialized connections', {
    connectionCount: connections.length,
    activeConnectionId,
  });
  const state = await ensureActiveConnection(context, activeConnectionId, { refresh: false });
  verbose('[silentInit] ensureActiveConnection returned', {
    hasState: !!state,
    stateId: state?.id,
    hasProvider: !!state?.provider,
  });
  ensureTimer(context);

  if (panel && state?.provider) {
    const cfg = getConfig();
    const selectedQuery = getStoredQueryForConnection(state.id, getDefaultQuery(cfg));
    if (!initialRefreshedConnections.has(state.id)) {
      initialRefreshedConnections.add(state.id);
    }
    verbose('[silentInit] panel present, refreshing provider', {
      id: state.id,
      query: selectedQuery,
    });
    state.provider.refresh(selectedQuery);
  }
}

async function migrateLegacyPAT(context: vscode.ExtensionContext) {
  const NEW_KEY = PAT_KEY;
  const legacySecretKeys = [
    'azureDevOps.pat',
    'azureDevOpsIntegration.pat',
    'azureDevOpsIntegration.personalAccessToken',
  ];
  const legacyGlobalKeys = [
    NEW_KEY,
    'azureDevOpsIntegration.personalAccessToken',
    'azureDevOpsIntegration.pat',
  ];

  let stored = String((await context.secrets.get(NEW_KEY)) || '').trim();

  const storeIfMissing = async (
    candidate: string | undefined,
    source: string,
    cleanup?: () => Promise<void>
  ) => {
    if (stored) return;
    const value = String(candidate || '').trim();
    if (!value) return;
    try {
      await context.secrets.store(NEW_KEY, value);
      stored = value;
      if (cleanup) {
        try {
          await cleanup();
        } catch {
          /* ignore cleanup failure */
        }
      }
      console.log(`[azureDevOpsInt] Migrated PAT (${source})`);
    } catch (e) {
      console.error(`Failed migrating PAT (${source})`, e);
    }
  };

  for (const key of legacyGlobalKeys) {
    const value = context.globalState.get<string>(key);
    await storeIfMissing(value, `globalState ${key}`, async () => {
      if (key) await context.globalState.update(key, undefined);
    });
  }

  for (const key of legacySecretKeys) {
    const value = await context.secrets.get(key);
    await storeIfMissing(value || undefined, `secret ${key}`, async () => {
      if (key !== NEW_KEY) await context.secrets.delete(key);
    });
  }

  try {
    const cfg = getConfig();
    const configKeys = ['personalAccessToken', 'pat'];
    for (const key of configKeys) {
      const value = cfg.get<string>(key);
      await storeIfMissing(value, `settings ${key}`, async () => {
        await cfg.update(key, '', vscode.ConfigurationTarget.Global);
      });
    }
  } catch (e) {
    console.warn('[azureDevOpsInt] migrate PAT from settings failed', e);
  }
}

function revealWorkItemsView() {
  if (IS_SMOKE) {
    // Do not attempt to reveal the view during smoke/integration tests
    verbose('Skipping revealWorkItemsView in smoke mode');
    return;
  }
  // Show our custom Activity Bar container. Since it's the only view in the container,
  // revealing the container is sufficient and avoids potential focus race conditions.
  vscode.commands.executeCommand('workbench.view.extension.azureDevOpsIntegration');
  // Also explicitly focus the view to force creation/resolve if VS Code didn't materialize it yet.
  // VS Code generates a '<viewId>.focus' command for contributed views.
  setTimeout(() => {
    try {
      vscode.commands.executeCommand('azureDevOpsWorkItems.focus');
      verbose('Focused Work Items view');
    } catch {
      // ignore focus error
    }
  }, 0);
  verbose('Revealed Azure DevOps container');
}

async function quickCreateWorkItem() {
  if (!client || !provider) {
    vscode.window.showWarningMessage(
      'Connect to Azure DevOps first (Azure DevOps: Setup Connection).'
    );
    return;
  }

  const cfg = getConfig();
  const defaultType: string = cfg.get('defaultWorkItemType') || 'Task';
  const typeOptions =
    typeof (provider as any).getWorkItemTypeOptions === 'function'
      ? ((provider as any).getWorkItemTypeOptions() as string[])
      : [];
  let chosenType = defaultType;
  if (Array.isArray(typeOptions) && typeOptions.length > 0) {
    const quickPickType = await vscode.window.showQuickPick(
      typeOptions.map((label) => ({ label, picked: label === defaultType })),
      {
        placeHolder: 'Select work item type',
        ignoreFocusOut: true,
      }
    );
    if (!quickPickType) return;
    chosenType = quickPickType.label;
  }

  const title = await vscode.window.showInputBox({
    prompt: `New ${chosenType} title`,
    ignoreFocusOut: true,
  });
  if (!title) return;

  const workItems: any[] =
    typeof provider.getWorkItems === 'function' ? provider.getWorkItems() : [];
  const dedupe = (values: Array<string | undefined>) => {
    const seen = new Set<string>();
    const result: string[] = [];
    for (const value of values) {
      const trimmed = typeof value === 'string' ? value.trim() : '';
      if (!trimmed) continue;
      if (seen.has(trimmed)) continue;
      seen.add(trimmed);
      result.push(trimmed);
    }
    return result.sort((a, b) => a.localeCompare(b));
  };

  const areaPathCache = dedupe(workItems.map((w) => w.fields?.['System.AreaPath']));
  const iterationPathCache = dedupe(workItems.map((w) => w.fields?.['System.IterationPath']));

  const lastAreaPath = extensionContextRef?.globalState.get<string>('azureDevOpsInt.lastAreaPath');
  if (lastAreaPath && !areaPathCache.includes(lastAreaPath)) areaPathCache.unshift(lastAreaPath);
  const lastIterationPath = extensionContextRef?.globalState.get<string>(
    'azureDevOpsInt.lastIterationPath'
  );
  if (lastIterationPath && !iterationPathCache.includes(lastIterationPath))
    iterationPathCache.unshift(lastIterationPath);

  const areaPath = await promptForAreaPath(areaPathCache);
  if (!areaPath) return;
  const iterationPath = await promptForIterationPath(iterationPathCache);
  if (iterationPath === undefined) {
    // User cancelled
    return;
  }

  const extraFields: Record<string, string> = {};
  if (areaPath) extraFields['System.AreaPath'] = areaPath;
  if (iterationPath) extraFields['System.IterationPath'] = iterationPath;

  const descriptionInput = await vscode.window.showInputBox({
    prompt: `Description for the new ${chosenType} (optional)`,
    ignoreFocusOut: true,
    placeHolder: 'Leave blank to skip adding a description',
    value: '',
  });
  const description = descriptionInput?.trim() ? descriptionInput.trim() : undefined;

  try {
    const created = await provider.createWorkItem(
      chosenType,
      title.trim(),
      description,
      undefined,
      extraFields
    );
    if (extensionContextRef) {
      await extensionContextRef.globalState.update('azureDevOpsInt.lastAreaPath', areaPath);
      await extensionContextRef.globalState.update(
        'azureDevOpsInt.lastIterationPath',
        iterationPath || null
      );
    }
    vscode.window.showInformationMessage(`Created work item #${created.id}`);
  } catch (e: any) {
    vscode.window.showErrorMessage(`Failed to create: ${e.message || e}`);
  }
}

async function promptForAreaPath(candidates: string[]): Promise<string | undefined> {
  const hasCandidates = Array.isArray(candidates) && candidates.length > 0;
  if (!hasCandidates) {
    const manual = await vscode.window.showInputBox({
      prompt: 'Area path for new work item (required)',
      ignoreFocusOut: true,
    });
    return manual?.trim();
  }
  const pickItems: vscode.QuickPickItem[] = candidates.map((label, index) => ({
    label,
    picked: index === 0,
  }));
  pickItems.push({
    label: 'Enter custom area path…',
    description: 'Specify a different area path',
    alwaysShow: true,
  });
  const selection = await vscode.window.showQuickPick(pickItems, {
    placeHolder: 'Select Area Path for the new work item',
    ignoreFocusOut: true,
  });
  if (!selection) return undefined;
  if (selection.label === 'Enter custom area path…') {
    const manual = await vscode.window.showInputBox({
      prompt: 'Custom area path',
      ignoreFocusOut: true,
      value: candidates[0] ?? '',
    });
    return manual?.trim() || undefined;
  }
  return selection.label.trim();
}

async function promptForIterationPath(candidates: string[]): Promise<string | undefined> {
  const skipLabel = 'Use default iteration (skip)';
  const customLabel = 'Enter custom iteration path…';
  if (!Array.isArray(candidates) || candidates.length === 0) {
    const manual = await vscode.window.showInputBox({
      prompt: 'Iteration path for the new work item (optional)',
      placeHolder: 'Leave blank to use default iteration',
      ignoreFocusOut: true,
    });
    if (manual === undefined) return undefined;
    const trimmed = manual.trim();
    return trimmed.length > 0 ? trimmed : '';
  }
  const items: vscode.QuickPickItem[] = [
    { label: skipLabel, description: 'Let Azure DevOps use the default iteration' },
    ...candidates.map((label, index) => ({ label, picked: index === 0 })),
    { label: customLabel, description: 'Specify a different iteration path', alwaysShow: true },
  ];
  const selection = await vscode.window.showQuickPick(items, {
    placeHolder: 'Select Iteration Path (optional)',
    ignoreFocusOut: true,
  });
  if (!selection) return undefined;
  if (selection.label === skipLabel) return '';
  if (selection.label === customLabel) {
    const manual = await vscode.window.showInputBox({
      prompt: 'Custom iteration path (optional)',
      placeHolder: 'Leave blank to use default',
      ignoreFocusOut: true,
      value: candidates[0] ?? '',
    });
    if (manual === undefined) return undefined;
    const trimmed = manual.trim();
    return trimmed.length > 0 ? trimmed : '';
  }
  return selection.label.trim();
}

async function selectTeam() {
  try {
    if (!client) {
      vscode.window.showWarningMessage('Connect to Azure DevOps first (Setup Connection).');
      return;
    }
    const teams = await (client as any).getTeams?.();
    if (!Array.isArray(teams) || teams.length === 0) {
      vscode.window.showInformationMessage('No teams found for this project.');
      return;
    }
    const picks = teams.map((t: any) => ({ label: t.name, description: t.id }));
    const chosen = await vscode.window.showQuickPick(picks, {
      placeHolder: 'Select your Team for sprint queries',
    });
    if (!chosen) return;
    const cfg = getConfig();
    await cfg.update('team', chosen.label, vscode.ConfigurationTarget.Global);
    vscode.window.showInformationMessage(
      `Team set to "${chosen.label}". 'Current Sprint' will use this team context.`
    );
    // Re-initialize client to use new team without requiring reload
    const org = String(cfg.get('organization') || '');
    const project = String(cfg.get('project') || '');
    const pat = extensionContextRef ? await getSecretPAT(extensionContextRef) : undefined;
    // If we cannot rehydrate PAT in this context, silently skip re-init (next activation covers it)
    if (org && project && pat) {
      try {
        const rate = Math.max(1, Math.min(50, cfg.get<number>('apiRatePerSecond') ?? 5));
        const burst = Math.max(1, Math.min(100, cfg.get<number>('apiBurst') ?? 10));
        client = new AzureDevOpsIntClient(org, project, pat, {
          ratePerSecond: rate,
          burst,
          team: chosen.label,
        });
        provider = client
          ? new WorkItemsProvider(
              'default',
              client,
              (m: any) => postToWebview({ panel, message: m, logger: verbose }),
              {}
            )
          : provider;
        // refresh view if attached
        provider?.refresh(getDefaultQuery(cfg));
      } catch {
        /* ignore */
      }
    }
  } catch (e: any) {
    vscode.window.showErrorMessage(`Failed to select team: ${e?.message || e}`);
  }
}

async function resetPreferredRepositories() {
  const cfg = getConfig();
  try {
    await cfg.update('preferredRepositoryIds', [], vscode.ConfigurationTarget.Global);
    vscode.window.showInformationMessage(
      'Preferred repositories cleared. You will be prompted next time you create a PR.'
    );
  } catch (e: any) {
    vscode.window.showErrorMessage(`Failed to clear preferred repositories: ${e?.message || e}`);
  }
}

function toggleKanbanView() {
  if (!panel) {
    revealWorkItemsView();
    return;
  }

  // Send message to webview to toggle the view
  sendToWebview({ type: 'toggleKanbanView' });
}

async function editWorkItemInEditor(workItemId: number) {
  if (!client || !provider) {
    vscode.window.showWarningMessage(
      'Connect to Azure DevOps first (Azure DevOps: Setup Connection).'
    );
    return;
  }

  try {
    // Find the work item in our cached list
    const workItems = provider.getWorkItems();
    const workItem = workItems.find(
      (w: any) => w.id === workItemId || w.fields?.['System.Id'] === workItemId
    );

    if (!workItem) {
      vscode.window.showErrorMessage(`Work item #${workItemId} not found in current list.`);
      return;
    }

    // Extract current values from fields only (typed WorkItem does not include direct props)
    const currentTitle = workItem.fields?.['System.Title'] || '';
    const currentDescription = workItem.fields?.['System.Description'] || '';
    const currentState = workItem.fields?.['System.State'] || '';
    const currentType = workItem.fields?.['System.WorkItemType'] || '';

    // Get new title
    const newTitle = await vscode.window.showInputBox({
      prompt: `Edit title for ${currentType} #${workItemId}`,
      value: currentTitle,
      placeHolder: 'Work item title',
    });

    if (newTitle === undefined) return; // User cancelled

    // Get new description
    const newDescription = await vscode.window.showInputBox({
      prompt: `Edit description for ${currentType} #${workItemId}`,
      value: currentDescription,
      placeHolder: 'Work item description (optional)',
    });

    if (newDescription === undefined) return; // User cancelled

    // Get valid states for this work item type dynamically
    let stateOptions: { label: string; description: string }[];
    try {
      const validStates = await client.getWorkItemTypeStates(currentType);
      if (validStates.length > 0) {
        stateOptions = validStates.map((state) => ({
          label: state,
          description: `${state} state`,
        }));
        // If current state is not in the valid states, add it to prevent user confusion
        if (!validStates.includes(currentState) && currentState) {
          stateOptions.unshift({
            label: currentState,
            description: `Current: ${currentState} state`,
          });
        }
      } else {
        // Fallback to common states if API returns empty
        stateOptions = [
          { label: 'New', description: 'New work item' },
          { label: 'Active', description: 'Work in progress' },
          { label: 'Resolved', description: 'Work completed' },
          { label: 'Closed', description: 'Work verified and closed' },
          { label: 'Removed', description: 'Work item removed' },
        ];
      }
    } catch (e) {
      console.error('Failed to fetch valid states, using fallback:', e);
      // Fallback to common states if API fails
      stateOptions = [
        { label: 'New', description: 'New work item' },
        { label: 'Active', description: 'Work in progress' },
        { label: 'Resolved', description: 'Work completed' },
        { label: 'Closed', description: 'Work verified and closed' },
        { label: 'Removed', description: 'Work item removed' },
      ];
      // Ensure current state is available if it's not in the fallback list
      const fallbackStates = stateOptions.map((opt) => opt.label);
      if (!fallbackStates.includes(currentState) && currentState) {
        stateOptions.unshift({
          label: currentState,
          description: `Current: ${currentState} state`,
        });
      }
    }

    const selectedState = await vscode.window.showQuickPick(stateOptions, {
      placeHolder: `Current state: ${currentState}. Select new state:`,
    });

    if (!selectedState) return; // User cancelled
    const newState = selectedState.label;

    // Build patch operations for changes
    const patchOps: any[] = [];

    if (newTitle !== currentTitle) {
      patchOps.push({
        op: 'replace',
        path: '/fields/System.Title',
        value: newTitle,
      });
    }

    if (newDescription !== currentDescription) {
      patchOps.push({
        op: 'replace',
        path: '/fields/System.Description',
        value: newDescription,
      });
    }

    if (newState !== currentState) {
      patchOps.push({
        op: 'replace',
        path: '/fields/System.State',
        value: newState,
      });
    }

    // Apply updates if there are any changes
    if (patchOps.length > 0) {
      await client.updateWorkItem(workItemId, patchOps);
      vscode.window.showInformationMessage(`Updated work item #${workItemId}`);

      // Refresh the work items list to show updated data
      const refreshQuery = getQueryForProvider(provider, activeConnectionId);
      provider.refresh(refreshQuery);
    } else {
      vscode.window.showInformationMessage('No changes made.');
    }
  } catch (e: any) {
    vscode.window.showErrorMessage(`Failed to edit work item: ${e.message || e}`);
  }
}

async function startTimerInteractive() {
  if (!provider || !timer) {
    vscode.window.showWarningMessage('Provider not ready yet');
    return;
  }
  if (timer.snapshot()) {
    const runningConnectionLabel = getActiveTimerConnectionLabel();
    vscode.window.showInformationMessage(
      runningConnectionLabel
        ? `A timer is already running for ${runningConnectionLabel}. Stop it before starting another.`
        : 'A timer is already running. Stop it before starting another.'
    );
    return;
  }
  const items = provider.getWorkItems();
  if (items.length === 0) {
    const refreshQuery = getQueryForProvider(provider, activeConnectionId);
    await provider.refresh(refreshQuery);
  }
  const pick = await vscode.window.showQuickPick(
    provider.getWorkItems().map((w: any) => ({
      label: w.fields?.['System.Title'] || `#${w.id}`,
      description: `#${w.id}`,
      wi: w,
    })),
    { placeHolder: 'Select work item to start/stop timer' }
  );
  if (!pick) return;
  const wi: any = (pick as any).wi;
  const connection = activeConnectionId
    ? connections.find((c) => c.id === activeConnectionId)
    : undefined;
  const previousInfo = { ...timerConnectionInfo };
  setTimerConnectionFrom(connection);
  const started = timer.start(
    Number(wi.id || wi.fields?.['System.Id']),
    wi.fields?.['System.Title'] || `#${wi.id}`
  );
  if (!started) timerConnectionInfo = previousInfo;
}

function showTimeReport() {
  if (!timer) {
    vscode.window.showInformationMessage('No timer data yet.');
    return;
  }
  const periods: Array<'Today' | 'This Week' | 'This Month' | 'All Time'> = [
    'Today',
    'This Week',
    'This Month',
    'All Time',
  ];
  vscode.window.showQuickPick(periods, { placeHolder: 'Select report period' }).then((p) => {
    if (!p || !timer) return; // guard
    const report = timer.timeReport(p as 'Today' | 'This Week' | 'This Month' | 'All Time');
    const lines: string[] = [];
    report.buckets.forEach((val: any, key: string | number) => {
      const hrs = (val.total / 3600).toFixed(2);
      lines.push(`#${key}: ${hrs}h`);
    });
    if (lines.length === 0) lines.push('No time entries in period');
    vscode.window.showInformationMessage(`${p} Time:\n${lines.join('\n')}`);
  });
}

function showPerformanceDashboard() {
  try {
    const report = performanceMonitor.getPerformanceReport();
    const { stats, cacheStats, memoryUsage, recommendations } = report;

    // Format memory in MB
    const formatMemory = (bytes: number) => (bytes / (1024 * 1024)).toFixed(2) + ' MB';

    const dashboard = [
      '=== Performance Dashboard ===\n',
      '📊 Operation Statistics:',
      `  Total Operations: ${stats.totalOperations}`,
      `  Average Duration: ${stats.averageDuration.toFixed(2)}ms`,
      `  Min Duration: ${stats.minDuration.toFixed(2)}ms`,
      `  Max Duration: ${stats.maxDuration.toFixed(2)}ms`,
      `  Error Rate: ${(stats.errorRate * 100).toFixed(1)}%`,
      `  Cache Hit Rate: ${(stats.cacheHitRate * 100).toFixed(1)}%\n`,
      '💾 Memory Usage:',
      `  Current Heap: ${formatMemory(memoryUsage.heapUsed)}`,
      `  Total Heap: ${formatMemory(memoryUsage.heapTotal)}`,
      `  Peak Usage: ${formatMemory(stats.memoryUsage.peak)}`,
      `  RSS: ${formatMemory(memoryUsage.rss)}\n`,
      '🗄️ Cache Statistics:',
      `  Work Items Cached: ${cacheStats.workItems?.topKeys?.length || 0}`,
      `  API Calls Cached: ${cacheStats.api?.topKeys?.length || 0}`,
      `  Total Memory: ${formatMemory(cacheStats.totalMemoryUsage)}\n`,
    ];

    if (recommendations.length > 0) {
      dashboard.push('💡 Recommendations:');
      recommendations.forEach((rec) => dashboard.push(`  • ${rec}`));
    } else {
      dashboard.push('✅ Performance looks good!');
    }

    vscode.window.showInformationMessage(dashboard.join('\n'), { modal: true });
  } catch (error) {
    vscode.window.showErrorMessage(
      `Failed to show performance dashboard: ${error instanceof Error ? error.message : 'Unknown error'}`
    );
  }
}

function forceGarbageCollection() {
  try {
    // Check if GC is exposed
    if (global.gc) {
      const before = process.memoryUsage();
      global.gc();
      const after = process.memoryUsage();
      const freed = (before.heapUsed - after.heapUsed) / (1024 * 1024);
      vscode.window.showInformationMessage(
        `Garbage collection completed. Freed ${freed.toFixed(2)} MB of memory.`
      );
    } else {
      vscode.window.showWarningMessage(
        'Garbage collection is not exposed. To enable, start VS Code with --expose-gc flag.'
      );
    }
  } catch (error) {
    vscode.window.showErrorMessage(
      `Failed to force garbage collection: ${error instanceof Error ? error.message : 'Unknown error'}`
    );
  }
}

async function bulkAssignWorkItems() {
  try {
    if (!client) {
      vscode.window.showErrorMessage('No active Azure DevOps connection');
      return;
    }

    // Request selected work items from webview
    const selectedIds = await requestSelectedWorkItems();
    if (!selectedIds || selectedIds.length === 0) {
      vscode.window.showWarningMessage(
        'No work items selected. Use Ctrl+Click to select multiple items.'
      );
      return;
    }

    // Get assignee
    const assignee = await vscode.window.showInputBox({
      prompt: `Assign ${selectedIds.length} work item(s) to:`,
      placeHolder: 'Enter display name or email',
      ignoreFocusOut: true,
    });

    if (!assignee) return;

    // Confirm
    const confirm = await vscode.window.showWarningMessage(
      `Assign ${selectedIds.length} work item(s) to "${assignee}"?`,
      { modal: true },
      'Yes',
      'No'
    );
    if (confirm !== 'Yes') return;

    // Execute bulk operation
    await vscode.window.withProgress(
      {
        location: vscode.ProgressLocation.Notification,
        title: 'Bulk Assign',
        cancellable: false,
      },
      async (progress) => {
        let completed = 0;
        const errors: string[] = [];

        for (const id of selectedIds) {
          try {
            await client!.updateWorkItem(id, [
              {
                op: 'add',
                path: '/fields/System.AssignedTo',
                value: assignee,
              },
            ]);
            completed++;
            progress.report({
              increment: 100 / selectedIds.length,
              message: `${completed}/${selectedIds.length} completed`,
            });
          } catch (error: any) {
            errors.push(`#${id}: ${error.message || 'Failed'}`);
          }
        }

        if (errors.length > 0) {
          vscode.window.showWarningMessage(
            `Bulk assign completed with ${errors.length} error(s). Check Output Channel for details.`
          );
          errors.forEach((err) => logLine(`[bulkAssign] ${err}`));
        } else {
          vscode.window.showInformationMessage(
            `Successfully assigned ${completed} work item(s) to ${assignee}`
          );
        }

        // Refresh work items
        const refreshQuery = getQueryForProvider(provider, activeConnectionId);
        provider?.refresh(refreshQuery);
      }
    );
  } catch (error: any) {
    vscode.window.showErrorMessage(`Bulk assign failed: ${error.message || 'Unknown error'}`);
  }
}

async function bulkMoveWorkItems() {
  try {
    if (!client) {
      vscode.window.showErrorMessage('No active Azure DevOps connection');
      return;
    }

    const selectedIds = await requestSelectedWorkItems();
    if (!selectedIds || selectedIds.length === 0) {
      vscode.window.showWarningMessage(
        'No work items selected. Use Ctrl+Click to select multiple items.'
      );
      return;
    }

    // Get available states (simplified - using common states)
    const states = ['New', 'Active', 'Resolved', 'Closed', 'Removed'];
    const selectedState = await vscode.window.showQuickPick(states, {
      placeHolder: `Move ${selectedIds.length} work item(s) to state:`,
      ignoreFocusOut: true,
    });

    if (!selectedState) return;

    // Confirm
    const confirm = await vscode.window.showWarningMessage(
      `Move ${selectedIds.length} work item(s) to "${selectedState}"?`,
      { modal: true },
      'Yes',
      'No'
    );
    if (confirm !== 'Yes') return;

    // Execute bulk operation
    await vscode.window.withProgress(
      {
        location: vscode.ProgressLocation.Notification,
        title: 'Bulk Move',
        cancellable: false,
      },
      async (progress) => {
        let completed = 0;
        const errors: string[] = [];

        for (const id of selectedIds) {
          try {
            await client!.updateWorkItem(id, [
              {
                op: 'replace',
                path: '/fields/System.State',
                value: selectedState,
              },
            ]);
            completed++;
            progress.report({
              increment: 100 / selectedIds.length,
              message: `${completed}/${selectedIds.length} completed`,
            });
          } catch (error: any) {
            errors.push(`#${id}: ${error.message || 'Failed'}`);
          }
        }

        if (errors.length > 0) {
          vscode.window.showWarningMessage(
            `Bulk move completed with ${errors.length} error(s). Check Output Channel for details.`
          );
          errors.forEach((err) => logLine(`[bulkMove] ${err}`));
        } else {
          vscode.window.showInformationMessage(
            `Successfully moved ${completed} work item(s) to ${selectedState}`
          );
        }

        // Refresh work items
        const refreshQuery = getQueryForProvider(provider, activeConnectionId);
        provider?.refresh(refreshQuery);
      }
    );
  } catch (error: any) {
    vscode.window.showErrorMessage(`Bulk move failed: ${error.message || 'Unknown error'}`);
  }
}

async function bulkAddTags() {
  try {
    if (!client) {
      vscode.window.showErrorMessage('No active Azure DevOps connection');
      return;
    }

    const selectedIds = await requestSelectedWorkItems();
    if (!selectedIds || selectedIds.length === 0) {
      vscode.window.showWarningMessage(
        'No work items selected. Use Ctrl+Click to select multiple items.'
      );
      return;
    }

    // Get tags
    const tagsInput = await vscode.window.showInputBox({
      prompt: `Add tags to ${selectedIds.length} work item(s):`,
      placeHolder: 'Enter tags separated by semicolons (e.g., bug; high-priority; customer)',
      ignoreFocusOut: true,
    });

    if (!tagsInput) return;

    const newTags = tagsInput
      .split(';')
      .map((t) => t.trim())
      .filter((t) => t);
    if (newTags.length === 0) {
      vscode.window.showWarningMessage('No valid tags entered');
      return;
    }

    // Confirm
    const confirm = await vscode.window.showWarningMessage(
      `Add tag(s) "${newTags.join('; ')}" to ${selectedIds.length} work item(s)?`,
      { modal: true },
      'Yes',
      'No'
    );
    if (confirm !== 'Yes') return;

    // Execute bulk operation
    await vscode.window.withProgress(
      {
        location: vscode.ProgressLocation.Notification,
        title: 'Bulk Add Tags',
        cancellable: false,
      },
      async (progress) => {
        let completed = 0;
        const errors: string[] = [];

        for (const id of selectedIds) {
          try {
            // Get existing tags
            const workItem = await client!.getWorkItemById(id);
            const existingTags = (workItem?.fields?.['System.Tags'] as string) || '';
            const existingTagArray = existingTags
              .split(';')
              .map((t) => t.trim())
              .filter((t) => t);

            // Merge with new tags (avoid duplicates)
            const mergedTags = Array.from(new Set([...existingTagArray, ...newTags]));

            await client!.updateWorkItem(id, [
              {
                op: 'add',
                path: '/fields/System.Tags',
                value: mergedTags.join('; '),
              },
            ]);
            completed++;
            progress.report({
              increment: 100 / selectedIds.length,
              message: `${completed}/${selectedIds.length} completed`,
            });
          } catch (error: any) {
            errors.push(`#${id}: ${error.message || 'Failed'}`);
          }
        }

        if (errors.length > 0) {
          vscode.window.showWarningMessage(
            `Bulk add tags completed with ${errors.length} error(s). Check Output Channel for details.`
          );
          errors.forEach((err) => logLine(`[bulkAddTags] ${err}`));
        } else {
          vscode.window.showInformationMessage(
            `Successfully added tags to ${completed} work item(s)`
          );
        }

        // Refresh work items
        const refreshQuery = getQueryForProvider(provider, activeConnectionId);
        provider?.refresh(refreshQuery);
      }
    );
  } catch (error: any) {
    vscode.window.showErrorMessage(`Bulk add tags failed: ${error.message || 'Unknown error'}`);
  }
}

async function bulkDeleteWorkItems() {
  try {
    if (!client) {
      vscode.window.showErrorMessage('No active Azure DevOps connection');
      return;
    }

    const selectedIds = await requestSelectedWorkItems();
    if (!selectedIds || selectedIds.length === 0) {
      vscode.window.showWarningMessage(
        'No work items selected. Use Ctrl+Click to select multiple items.'
      );
      return;
    }

    // Strong confirmation for delete
    const confirm1 = await vscode.window.showWarningMessage(
      `⚠️ DELETE ${selectedIds.length} work item(s)? This action cannot be undone!`,
      { modal: true },
      'Delete',
      'Cancel'
    );
    if (confirm1 !== 'Delete') return;

    // Second confirmation
    const confirm2 = await vscode.window.showWarningMessage(
      `Are you absolutely sure? Type 'DELETE' to confirm deletion of ${selectedIds.length} work item(s).`,
      { modal: true },
      'I understand, delete them',
      'Cancel'
    );
    if (confirm2 !== 'I understand, delete them') return;

    // Execute bulk delete
    await vscode.window.withProgress(
      {
        location: vscode.ProgressLocation.Notification,
        title: 'Bulk Delete',
        cancellable: false,
      },
      async (progress) => {
        let completed = 0;
        const errors: string[] = [];

        for (const id of selectedIds) {
          try {
            // Move to "Removed" state instead of permanent delete
            await client!.updateWorkItem(id, [
              {
                op: 'replace',
                path: '/fields/System.State',
                value: 'Removed',
              },
            ]);
            completed++;
            progress.report({
              increment: 100 / selectedIds.length,
              message: `${completed}/${selectedIds.length} completed`,
            });
          } catch (error: any) {
            errors.push(`#${id}: ${error.message || 'Failed'}`);
          }
        }

        if (errors.length > 0) {
          vscode.window.showWarningMessage(
            `Bulk delete completed with ${errors.length} error(s). Check Output Channel for details.`
          );
          errors.forEach((err) => logLine(`[bulkDelete] ${err}`));
        } else {
          vscode.window.showInformationMessage(`Successfully removed ${completed} work item(s)`);
        }

        // Refresh work items
        const refreshQuery = getQueryForProvider(provider, activeConnectionId);
        provider?.refresh(refreshQuery);
      }
    );
  } catch (error: any) {
    vscode.window.showErrorMessage(`Bulk delete failed: ${error.message || 'Unknown error'}`);
  }
}

async function requestSelectedWorkItems(): Promise<number[] | null> {
  return new Promise((resolve) => {
    const timeout = setTimeout(() => {
      resolve(null);
    }, 5000);

    const handler = (msg: any) => {
      if (msg?.type === 'selectedWorkItems') {
        clearTimeout(timeout);
        const ids = Array.isArray(msg.ids)
          ? msg.ids.map((id: any) => Number(id)).filter((id: number) => id > 0)
          : [];
        resolve(ids);
      }
    };

    // Temporarily listen for response
    if (panel) {
      panel.webview.onDidReceiveMessage(handler);
      sendToWebview({ type: 'requestSelection' });
    } else {
      clearTimeout(timeout);
      resolve(null);
    }
  });
}

async function exportFiltersToFile() {
  try {
    // Get current filter state
    const config = getConfig();
    const filterData = {
      version: '1.0',
      exported: new Date().toISOString(),
      filters: {
        workItemQuery: config.get<string>('workItemQuery'),
        showCompletedWorkItems: config.get<boolean>('showCompletedWorkItems'),
        defaultWorkItemType: config.get<string>('defaultWorkItemType'),
      },
    };

    // Prompt for file location
    const uri = await vscode.window.showSaveDialog({
      defaultUri: vscode.Uri.file('azuredevops-filters.json'),
      filters: {
        'JSON Files': ['json'],
        'All Files': ['*'],
      },
    });

    if (!uri) return;

    // Write to file
    const fs = await import('fs/promises');
    await fs.writeFile(uri.fsPath, JSON.stringify(filterData, null, 2), 'utf8');

    vscode.window.showInformationMessage(`Filters exported to ${uri.fsPath}`);
  } catch (error: any) {
    vscode.window.showErrorMessage(`Failed to export filters: ${error.message || 'Unknown error'}`);
  }
}

async function importFiltersFromFile() {
  try {
    // Prompt for file
    const uris = await vscode.window.showOpenDialog({
      canSelectMany: false,
      filters: {
        'JSON Files': ['json'],
        'All Files': ['*'],
      },
    });

    if (!uris || uris.length === 0) return;

    // Read file
    const fs = await import('fs/promises');
    const content = await fs.readFile(uris[0].fsPath, 'utf8');
    const filterData = JSON.parse(content);

    if (!filterData.version || !filterData.filters) {
      throw new Error('Invalid filter file format');
    }

    // Confirm import
    const confirm = await vscode.window.showWarningMessage(
      `Import filters from ${uris[0].fsPath}? This will overwrite your current filter settings.`,
      { modal: true },
      'Import',
      'Cancel'
    );

    if (confirm !== 'Import') return;

    // Apply filters
    const config = getConfig();
    const filters = filterData.filters;

    if (filters.workItemQuery) {
      await config.update(
        'workItemQuery',
        filters.workItemQuery,
        vscode.ConfigurationTarget.Global
      );
    }
    if (typeof filters.showCompletedWorkItems === 'boolean') {
      await config.update(
        'showCompletedWorkItems',
        filters.showCompletedWorkItems,
        vscode.ConfigurationTarget.Global
      );
    }
    if (filters.defaultWorkItemType) {
      await config.update(
        'defaultWorkItemType',
        filters.defaultWorkItemType,
        vscode.ConfigurationTarget.Global
      );
    }

    vscode.window.showInformationMessage('Filters imported successfully');

    // Refresh work items with new filters
    const refreshQuery = getQueryForProvider(provider, activeConnectionId);
    provider?.refresh(refreshQuery);
  } catch (error: any) {
    vscode.window.showErrorMessage(`Failed to import filters: ${error.message || 'Unknown error'}`);
  }
}

async function manageSavedFilters() {
  try {
    const SAVED_FILTERS_KEY = 'azureDevOpsInt.savedFilters';
    const savedFilters =
      extensionContextRef?.globalState.get<
        Array<{ name: string; query: string; description?: string }>
      >(SAVED_FILTERS_KEY) || [];

    const actions = [
      { label: '$(add) Save Current Query', value: 'save' },
      { label: '$(list-unordered) Load Saved Query', value: 'load' },
      { label: '$(trash) Delete Saved Query', value: 'delete' },
      { label: '$(list-flat) List All Saved Queries', value: 'list' },
    ];

    const action = await vscode.window.showQuickPick(actions, {
      placeHolder: `Manage Saved Filters (${savedFilters.length} saved)`,
      ignoreFocusOut: true,
    });

    if (!action) return;

    switch (action.value) {
      case 'save': {
        const name = await vscode.window.showInputBox({
          prompt: 'Enter a name for this filter',
          placeHolder: 'e.g., "My Active Bugs", "Sprint Tasks"',
          ignoreFocusOut: true,
        });

        if (!name) return;

        const config = getConfig();
        const currentQuery = config.get<string>('workItemQuery') || '';

        const description = await vscode.window.showInputBox({
          prompt: 'Enter a description (optional)',
          placeHolder: 'Describe what this filter shows',
          ignoreFocusOut: true,
        });

        const newFilter = { name, query: currentQuery, description: description || undefined };
        const updated = [...savedFilters, newFilter];
        await extensionContextRef?.globalState.update(SAVED_FILTERS_KEY, updated);

        vscode.window.showInformationMessage(`Filter "${name}" saved successfully`);
        break;
      }

      case 'load': {
        if (savedFilters.length === 0) {
          vscode.window.showInformationMessage('No saved filters. Save one first!');
          return;
        }

        const filterItems = savedFilters.map((f) => ({
          label: f.name,
          description: f.description,
          detail: f.query,
          filter: f,
        }));

        const selected = await vscode.window.showQuickPick(filterItems, {
          placeHolder: 'Select a filter to load',
          ignoreFocusOut: true,
        });

        if (!selected) return;

        const config = getConfig();
        await config.update(
          'workItemQuery',
          selected.filter.query,
          vscode.ConfigurationTarget.Global
        );

        vscode.window.showInformationMessage(`Filter "${selected.filter.name}" loaded`);

        // Refresh with new query
        const refreshQuery = getQueryForProvider(provider, activeConnectionId);
        provider?.refresh(refreshQuery);
        break;
      }

      case 'delete': {
        if (savedFilters.length === 0) {
          vscode.window.showInformationMessage('No saved filters to delete');
          return;
        }

        const filterItems = savedFilters.map((f, index) => ({
          label: f.name,
          description: f.description,
          index,
        }));

        const selected = await vscode.window.showQuickPick(filterItems, {
          placeHolder: 'Select a filter to delete',
          ignoreFocusOut: true,
        });

        if (!selected) return;

        const confirm = await vscode.window.showWarningMessage(
          `Delete filter "${selected.label}"?`,
          'Delete',
          'Cancel'
        );

        if (confirm === 'Delete') {
          const updated = savedFilters.filter((_, i) => i !== selected.index);
          await extensionContextRef?.globalState.update(SAVED_FILTERS_KEY, updated);
          vscode.window.showInformationMessage(`Filter "${selected.label}" deleted`);
        }
        break;
      }

      case 'list': {
        if (savedFilters.length === 0) {
          vscode.window.showInformationMessage('No saved filters yet');
          return;
        }

        const list = savedFilters
          .map((f, i) => `${i + 1}. ${f.name}${f.description ? ` - ${f.description}` : ''}`)
          .join('\n');

        vscode.window.showInformationMessage(`Saved Filters (${savedFilters.length}):\n\n${list}`, {
          modal: true,
        });
        break;
      }
    }
  } catch (error: any) {
    vscode.window.showErrorMessage(`Filter management failed: ${error.message || 'Unknown error'}`);
  }
}

async function showQueryBuilder() {
  try {
    const config = getConfig();
    const currentQuery = config.get<string>('workItemQuery') || '';

    // Show interactive query builder
    const buildAction = await vscode.window.showQuickPick(
      [
        { label: '$(edit) Edit Current Query', value: 'edit' },
        { label: '$(sparkle) Build from Template', value: 'template' },
        { label: '$(info) View Query Help', value: 'help' },
      ],
      {
        placeHolder: 'Query Builder',
        ignoreFocusOut: true,
      }
    );

    if (!buildAction) return;

    switch (buildAction.value) {
      case 'edit': {
        const newQuery = await vscode.window.showInputBox({
          prompt: 'Edit WIQL Query',
          value: currentQuery,
          placeHolder: 'SELECT [System.Id], [System.Title] FROM WorkItems WHERE...',
          ignoreFocusOut: true,
          validateInput: (value) => {
            if (!value.trim()) return 'Query cannot be empty';
            if (!value.toUpperCase().includes('SELECT')) return 'Query must include SELECT';
            if (!value.toUpperCase().includes('FROM')) return 'Query must include FROM';
            return null;
          },
        });

        if (!newQuery) return;

        await config.update('workItemQuery', newQuery, vscode.ConfigurationTarget.Global);
        vscode.window.showInformationMessage('Query updated successfully');

        // Refresh with new query
        const refreshQuery = getQueryForProvider(provider, activeConnectionId);
        provider?.refresh(refreshQuery);
        break;
      }

      case 'template': {
        const templates = [
          {
            label: 'My Work Items',
            detail: 'Items assigned to me',
            query:
              "SELECT [System.Id], [System.Title], [System.State], [System.AssignedTo], [System.WorkItemType] FROM WorkItems WHERE [System.TeamProject] = @project AND [System.AssignedTo] = @Me AND [System.State] <> 'Closed' ORDER BY [System.ChangedDate] DESC",
          },
          {
            label: 'Recently Changed',
            detail: 'Items changed in last 7 days',
            query:
              'SELECT [System.Id], [System.Title], [System.State], [System.AssignedTo], [System.WorkItemType] FROM WorkItems WHERE [System.TeamProject] = @project AND [System.ChangedDate] >= @Today-7 ORDER BY [System.ChangedDate] DESC',
          },
          {
            label: 'Active Bugs',
            detail: 'All active bugs in project',
            query:
              "SELECT [System.Id], [System.Title], [System.State], [System.AssignedTo] FROM WorkItems WHERE [System.TeamProject] = @project AND [System.WorkItemType] = 'Bug' AND [System.State] = 'Active' ORDER BY [Microsoft.VSTS.Common.Priority] ASC",
          },
          {
            label: 'Current Sprint',
            detail: 'Items in current iteration',
            query:
              'SELECT [System.Id], [System.Title], [System.State], [System.AssignedTo], [System.WorkItemType] FROM WorkItems WHERE [System.TeamProject] = @project AND [System.IterationPath] = @CurrentIteration ORDER BY [Microsoft.VSTS.Common.Priority] ASC',
          },
          {
            label: 'Unassigned Items',
            detail: 'Items with no assignee',
            query:
              "SELECT [System.Id], [System.Title], [System.State], [System.WorkItemType] FROM WorkItems WHERE [System.TeamProject] = @project AND [System.AssignedTo] = '' AND [System.State] <> 'Closed' ORDER BY [System.CreatedDate] DESC",
          },
        ];

        const selected = await vscode.window.showQuickPick(templates, {
          placeHolder: 'Select a query template',
          ignoreFocusOut: true,
        });

        if (!selected) return;

        await config.update('workItemQuery', selected.query, vscode.ConfigurationTarget.Global);
        vscode.window.showInformationMessage(`Query set to: ${selected.label}`);

        // Refresh with new query
        const refreshQuery = getQueryForProvider(provider, activeConnectionId);
        provider?.refresh(refreshQuery);
        break;
      }

      case 'help': {
        const helpText = [
          '=== WIQL Query Builder Help ===\n',
          '📝 Basic Structure:',
          'SELECT [fields] FROM WorkItems WHERE [conditions] ORDER BY [field]\n',
          '🔍 Common Fields:',
          '  [System.Id] - Work Item ID',
          '  [System.Title] - Title',
          '  [System.State] - Current state',
          '  [System.AssignedTo] - Assigned user',
          '  [System.WorkItemType] - Type (Bug, Task, etc.)',
          '  [System.CreatedDate] - Creation date',
          '  [System.ChangedDate] - Last modified date',
          '  [System.Tags] - Tags\n',
          '⚡ Macros:',
          '  @Me - Current user',
          "  @Today - Today's date",
          '  @Project - Current project',
          '  @CurrentIteration - Current sprint\n',
          '🎯 Example:',
          'SELECT [System.Id], [System.Title]',
          'FROM WorkItems',
          'WHERE [System.AssignedTo] = @Me',
          "AND [System.State] <> 'Closed'",
          'ORDER BY [System.ChangedDate] DESC',
        ].join('\n');

        vscode.window.showInformationMessage(helpText, { modal: true });
        break;
      }
    }
  } catch (error: any) {
    vscode.window.showErrorMessage(`Query builder failed: ${error.message || 'Unknown error'}`);
  }
}

function updateTimerContext(s: any) {
  const running = !!s && !s.isPaused;
  const paused = !!s && s.isPaused;
  vscode.commands.executeCommand('setContext', 'azureDevOpsInt.timerActive', !!s);
  vscode.commands.executeCommand('setContext', 'azureDevOpsInt.timerRunning', running);
  vscode.commands.executeCommand('setContext', 'azureDevOpsInt.timerPaused', paused);
  if (statusBarItem) {
    if (s) {
      const connectionLabel = getActiveTimerConnectionLabel();
      const sec = s.elapsedSeconds || 0;
      const h = Math.floor(sec / 3600)
        .toString()
        .padStart(2, '0');
      const m = Math.floor((sec % 3600) / 60)
        .toString()
        .padStart(2, '0');
      const mini = `${h}:${m}`;
      statusBarItem.text = `$(watch) ${mini} #${s.workItemId}${s.isPaused ? ' (Paused)' : ''}`;
      const tooltipLines = [`Azure DevOps Timer for #${s.workItemId}`];
      if (connectionLabel) tooltipLines.push(`Project: ${connectionLabel}`);
      statusBarItem.tooltip = tooltipLines.join('\n');
      statusBarItem.show();
    } else {
      statusBarItem.hide();
    }
  }
}

function verbose(msg: string, extra?: any) {
  try {
    if (!getOutputChannel()) return;
    if (extra !== undefined) {
      logLine(
        `${new Date().toISOString()} ${msg} ${
          typeof extra === 'string' ? extra : JSON.stringify(extra)
        }`
      );
    } else {
      logLine(`${new Date().toISOString()} ${msg}`);
    }
  } catch {
    /* ignore */
  }
}

// ---------------- Git / PR / Build Feature Helpers ----------------

async function createBranchFromWorkItem() {
  const gitExt = vscode.extensions.getExtension('vscode.git');
  if (!gitExt) {
    vscode.window.showErrorMessage('Git extension not available.');
    return;
  }
  const api: any = gitExt.isActive ? gitExt.exports.getAPI(1) : (await gitExt.activate()).getAPI(1);
  const repo = api.repositories?.[0];
  if (!repo) {
    vscode.window.showWarningMessage('No git repository open.');
    return;
  }
  if (!provider) {
    vscode.window.showWarningMessage('Work items not loaded yet.');
    return;
  }
  const pick = await vscode.window.showQuickPick(
    provider.getWorkItems().map((w: any) => ({
      label: w.fields?.['System.Title'] || `#${w.id}`,
      description: `#${w.id}`,
      wi: w,
    })),
    { placeHolder: 'Select work item for branch' }
  );
  if (!pick) return;
  const wi: any = (pick as any).wi;
  const id = wi.id || wi.fields?.['System.Id'];
  const rawTitle =
    (wi.fields?.['System.Title'] || '')
      .toLowerCase()
      .replace(/[^a-z0-9]+/g, '-')
      .replace(/^-+|-+$/g, '')
      .slice(0, 40) || `wi-${id}`;
  const branchName = await vscode.window.showInputBox({
    prompt: 'Branch name',
    value: `feature/wi-${id}-${rawTitle}`,
  });
  if (!branchName) return;
  try {
    await repo.createBranch(branchName, true);
    vscode.window.showInformationMessage(`Created and switched to ${branchName}`);
    const autoStart = getConfig().get<boolean>('autoStartTimerOnBranch');
    if (autoStart && timer && !timer.snapshot()) {
      const connection = activeConnectionId
        ? connections.find((c) => c.id === activeConnectionId)
        : undefined;
      const previousInfo = { ...timerConnectionInfo };
      setTimerConnectionFrom(connection);
      const started = timer.start(Number(id), wi.fields?.['System.Title'] || `#${id}`);
      if (!started) timerConnectionInfo = previousInfo;
    }
  } catch (e: any) {
    vscode.window.showErrorMessage(`Branch creation failed: ${e.message || e}`);
  }
}

async function createPullRequestInteractive() {
  if (!client) {
    vscode.window.showWarningMessage('Connect first.');
    return;
  }
  const repos = await client.getRepositories();
  if (!Array.isArray(repos) || repos.length === 0) {
    vscode.window.showWarningMessage('No repositories found via REST API.');
    return;
  }
  const cfg = getConfig();
  let preferred: string[] = (cfg.get<string[]>('preferredRepositoryIds') || []).filter(Boolean);
  // If none stored, prompt to select one or more repos and save for future
  if (!preferred.length) {
    const picks = await vscode.window.showQuickPick(
      repos.map((r: any) => ({ label: r.name, description: r.id, picked: false })),
      { placeHolder: 'Select default repositories for PR creation', canPickMany: true }
    );
    if (!picks || picks.length === 0) {
      vscode.window.showInformationMessage('No repositories selected.');
      return;
    }
    preferred = picks.map((p: any) => p.description!).filter(Boolean);
    try {
      await cfg.update('preferredRepositoryIds', preferred, vscode.ConfigurationTarget.Global);
    } catch (e: any) {
      console.warn('[azureDevOpsInt] Failed to persist preferredRepositoryIds', e);
    }
  }

  // Filter stored repo IDs to those that still exist
  const repoMap = new Map((repos || []).map((r: any) => [r.id, r] as const));
  const validPreferred = preferred.filter((id) => repoMap.has(id));
  if (!validPreferred.length) {
    vscode.window.showWarningMessage(
      'Your saved repositories are not found in this project. Please reselect.'
    );
    const picks = await vscode.window.showQuickPick(
      repos.map((r: any) => ({ label: r.name, description: r.id, picked: false })),
      { placeHolder: 'Select default repositories for PR creation', canPickMany: true }
    );
    if (!picks || picks.length === 0) return;
    const newIds = picks.map((p: any) => p.description!).filter(Boolean);
    await cfg.update('preferredRepositoryIds', newIds, vscode.ConfigurationTarget.Global);
  }

  // If more than one preferred, ask which to use for this PR. If single, auto-select
  const candidateRepos = (cfg.get<string[]>('preferredRepositoryIds') || [])
    .filter((id) => repoMap.has(id))
    .map((id) => repoMap.get(id));

  let repoPick: { label: string; description: string } | undefined;
  if (candidateRepos.length === 1) {
    const r = candidateRepos[0] as any;
    repoPick = { label: r.name, description: r.id };
  } else {
    repoPick = await vscode.window.showQuickPick(
      candidateRepos.map((r: any) => ({ label: r.name, description: r.id })),
      { placeHolder: 'Select repository for this PR' }
    );
    if (!repoPick) return;
  }
  const source = await vscode.window.showInputBox({
    prompt: 'Source branch (e.g. refs/heads/feature/x)',
    value: 'refs/heads/',
  });
  if (!source) return;
  const target = await vscode.window.showInputBox({
    prompt: 'Target branch',
    value: 'refs/heads/main',
  });
  if (!target) return;
  const title = await vscode.window.showInputBox({ prompt: 'Pull Request title' });
  if (!title) return;
  try {
    const pr = await client.createPullRequest(repoPick.description!, source, target, title);
    vscode.window.showInformationMessage(`PR created: ${pr.pullRequestId}`);
  } catch (e: any) {
    vscode.window.showErrorMessage(`Failed to create PR: ${e.message || e}`);
  }
}

async function showMyPullRequests() {
  if (!client) {
    vscode.window.showWarningMessage('Connect first.');
    return;
  }
  // Fetch PRs across all repos for the current user (author or reviewer)
  const prs: any[] = await (client as any).getMyPullRequestsAcrossRepos?.('active');
  if (!Array.isArray(prs) || prs.length === 0) {
    vscode.window.showInformationMessage('No active pull requests.');
    return;
  }

  const pick = await vscode.window.showQuickPick(
    prs.map((pr: any) => ({
      label: pr.title,
      description: `#${pr.pullRequestId ?? pr.id} ${pr.sourceRefName
        ?.split('/')
        .pop()} -> ${pr.targetRefName?.split('/').pop()}`,
      detail: pr.webUrl,
    })),
    { placeHolder: 'Open PR in browser' }
  );
  if (!pick) return;
  if (pick.detail) {
    vscode.env.openExternal(vscode.Uri.parse(pick.detail));
  }
}

async function showBuildStatus() {
  if (!client) {
    vscode.window.showWarningMessage('Connect first.');
    return;
  }
  // TODO: Implement build status fetch (placeholder to avoid parse issues)
  vscode.window.showInformationMessage('Build status feature not implemented yet.');
}

// Test helpers (no-op in production): allow tests to inject module-scoped dependencies
export function __setTestContext(
  ctx: Partial<{
    provider: any;
    panel: any;
    timer: any;
    client: any;
    statusBarItem: any;
    outputChannel: any;
  }>
) {
  if (ctx.provider !== undefined) provider = ctx.provider;
  if (ctx.panel !== undefined) panel = ctx.panel;
  if (ctx.timer !== undefined) timer = ctx.timer;
  if (ctx.client !== undefined) client = ctx.client;
  if (ctx.statusBarItem !== undefined) statusBarItem = ctx.statusBarItem;
  if (ctx.outputChannel !== undefined) setOutputChannel(ctx.outputChannel);
}
// Export handleMessage for testing
export { handleMessage };

// Export self test helper for tests
export { selfTestWebview };

// Export helpers for testing
export { migrateLegacyPAT, persistTimer, restoreTimer, getSecretPAT, migrateLegacyConfigIfNeeded };

// Export buildMinimalWebviewHtml for testing the webview HTML generation without changing runtime behavior.
export { buildMinimalWebviewHtml };

type SummaryProviderMode = 'builtin' | 'openai';

type SummaryEntrySeed = {
  workItemId: number;
  startTime?: number;
  endTime?: number;
  hoursDecimal?: number;
  duration?: number;
  capApplied?: boolean;
  capLimitHours?: number;
};

async function setOpenAIApiKey(context: vscode.ExtensionContext) {
  const current = await context.secrets.get(OPENAI_SECRET_KEY);
  const actions = [
    { label: current ? 'Update API key' : 'Set API key', action: 'set' as const },
    {
      label: 'Clear stored key',
      action: 'clear' as const,
      description: current ? undefined : 'No key stored',
    },
  ];
  const choice = await vscode.window.showQuickPick(actions, {
    placeHolder: current
      ? 'Update or clear the stored OpenAI API key'
      : 'Store an OpenAI API key for summaries',
    ignoreFocusOut: true,
  });
  if (!choice) return;

  if (choice.action === 'set') {
    const input = await vscode.window.showInputBox({
      prompt: 'Enter your OpenAI API key',
      password: true,
      ignoreFocusOut: true,
      placeHolder: 'sk-...',
    });
    if (!input) return;
    await context.secrets.store(OPENAI_SECRET_KEY, input.trim());
    resetOpenAiClient();
    vscode.window.showInformationMessage('OpenAI API key saved.');
    if (getSummaryProvider() !== 'openai') {
      const enable = await vscode.window.showInformationMessage(
        'Would you like to switch the work summary provider to OpenAI?',
        'Yes',
        'Not now'
      );
      if (enable === 'Yes') {
        await getConfig().update('summaryProvider', 'openai', vscode.ConfigurationTarget.Global);
      }
    }
    return;
  }

  if (!current) {
    vscode.window.showInformationMessage('No OpenAI API key is stored.');
    return;
  }
  await context.secrets.delete(OPENAI_SECRET_KEY);
  resetOpenAiClient();
  vscode.window.showInformationMessage('OpenAI API key cleared.');
}

function getSummaryProvider(): SummaryProviderMode {
  try {
    const value = (getConfig().get<string>('summaryProvider') || 'builtin').toLowerCase();
    return value === 'openai' ? 'openai' : 'builtin';
  } catch {
    return 'builtin';
  }
}

function resetOpenAiClient() {
  openAiClient = undefined;
}

async function getOpenAIApiKey(context: vscode.ExtensionContext) {
  return context.secrets.get(OPENAI_SECRET_KEY);
}

async function ensureOpenAiClient(context: vscode.ExtensionContext): Promise<OpenAIClient> {
  if (openAiClient) return openAiClient;
  const apiKey = (await getOpenAIApiKey(context))?.trim();
  if (!apiKey) {
    throw new Error('OpenAI API key not set. Use “Azure DevOps: Set OpenAI API Key” to store one.');
  }
  const module = await import('openai');
  const OpenAIConstructor: any = (module as any).default ?? (module as any).OpenAI;
  if (typeof OpenAIConstructor !== 'function') {
    throw new Error('Failed to initialize OpenAI client.');
  }
  openAiClient = new OpenAIConstructor({ apiKey }) as OpenAIClient;
  return openAiClient;
}

function normalizeSummaryEntrySeed(
  workItemId: number,
  seed?: Partial<SummaryEntrySeed>
): SummaryEntrySeed {
  const snapshot = timer?.snapshot?.();
  const matchesSnapshot = snapshot && Number(snapshot.workItemId) === Number(workItemId);
  const startTime = seed?.startTime ?? (matchesSnapshot ? snapshot?.startTime : undefined);
  const endTime = seed?.endTime ?? (startTime ? Date.now() : undefined);
  const rawDuration =
    typeof seed?.duration === 'number'
      ? seed.duration
      : matchesSnapshot && typeof snapshot?.elapsedSeconds === 'number'
        ? snapshot.elapsedSeconds
        : undefined;
  const hoursDecimal =
    typeof seed?.hoursDecimal === 'number'
      ? seed.hoursDecimal
      : typeof rawDuration === 'number'
        ? rawDuration > 1000
          ? rawDuration / 3600000
          : rawDuration / 3600
        : undefined;
  return {
    workItemId,
    startTime,
    endTime,
    duration: rawDuration,
    hoursDecimal,
    capApplied: seed?.capApplied,
    capLimitHours: seed?.capLimitHours,
  };
}

function entrySeedFromMessage(
  message: any,
  workItemId: number
): Partial<SummaryEntrySeed> | undefined {
  if (!message || typeof message !== 'object') return undefined;
  const seed: Partial<SummaryEntrySeed> = {};
  let hasValue = false;
  if (typeof message.startTime === 'number') {
    seed.startTime = message.startTime;
    hasValue = true;
  }
  if (typeof message.endTime === 'number') {
    seed.endTime = message.endTime;
    hasValue = true;
  }
  if (typeof message.hoursDecimal === 'number') {
    seed.hoursDecimal = message.hoursDecimal;
    hasValue = true;
  }
  if (typeof message.duration === 'number') {
    seed.duration = message.duration;
    hasValue = true;
  }
  if (typeof message.capApplied === 'boolean') {
    seed.capApplied = message.capApplied;
    hasValue = true;
  }
  if (typeof message.capLimitHours === 'number') {
    seed.capLimitHours = message.capLimitHours;
    hasValue = true;
  }
  if (!hasValue) return undefined;
  return { ...seed, workItemId };
}

function toPlainText(value: unknown, maxLength = 2000): string {
  if (!value || typeof value !== 'string') return '';
  const text = value
    .replace(/<style[\s\S]*?<\/style>/gi, ' ')
    .replace(/<script[\s\S]*?<\/script>/gi, ' ')
    .replace(/<[^>]+>/g, ' ')
    .replace(/&nbsp;/gi, ' ')
    .replace(/&amp;/gi, '&')
    .replace(/&lt;/gi, '<')
    .replace(/&gt;/gi, '>')
    .replace(/&quot;/gi, '"')
    .replace(/&#39;/gi, "'")
    .replace(/\s+/g, ' ')
    .trim();
  if (text.length <= maxLength) return text;
  return `${text.slice(0, maxLength).trimEnd()}…`;
}

function buildOpenAiPrompt(
  workItem: any,
  seed: SummaryEntrySeed | undefined,
  draftSummary: string | undefined
): string {
  const fields = workItem?.fields || {};
  const title = fields['System.Title'] || `#${workItem?.id}`;
  const type = fields['System.WorkItemType'] || 'Work Item';
  const state = fields['System.State'] || 'Unknown';
  const assignedTo = fields['System.AssignedTo'];
  const description = toPlainText(fields['System.Description']);
  const tags = toPlainText(fields['System.Tags'] || '')
    .split(';')
    .map((t) => t.trim())
    .filter(Boolean);
  const start = seed?.startTime ? new Date(seed.startTime).toISOString() : undefined;
  const end = seed?.endTime ? new Date(seed.endTime).toISOString() : undefined;
  const hours =
    typeof seed?.hoursDecimal === 'number'
      ? seed.hoursDecimal
      : typeof seed?.duration === 'number'
        ? seed.duration / 3600
        : undefined;
  const notes = toPlainText(draftSummary || '', 1000);

  const lines: string[] = [];
  lines.push('You are helping summarize Azure DevOps work.');
  lines.push(
    'Write a concise 1-2 sentence summary suitable as a work item comment. Mention progress, impact, and next steps if relevant.'
  );
  lines.push('Avoid hedging language, keep it factual.');
  lines.push('\nContext:');
  lines.push(`- Work item: #${workItem?.id} | ${type} | ${title}`);
  lines.push(`- Current state: ${state}`);
  if (assignedTo)
    lines.push(
      `- Assigned to: ${typeof assignedTo === 'string' ? assignedTo : assignedTo.displayName || assignedTo.uniqueName || 'Unknown'}`
    );
  if (typeof hours === 'number') lines.push(`- Time spent: ${hours.toFixed(2)} hours`);
  if (start) lines.push(`- Start time: ${start}`);
  if (end) lines.push(`- End time: ${end}`);
  if (tags.length) lines.push(`- Tags: ${tags.join(', ')}`);
  if (description) {
    lines.push('\nWork item details:');
    lines.push(description);
  }
  if (notes) {
    lines.push('\nUser notes:');
    lines.push(notes);
  }
  lines.push('\nRespond with only the summary sentences.');
  return lines.join('\n');
}

async function generateOpenAiSummary(options: {
  workItem: any;
  seed: SummaryEntrySeed | undefined;
  draftSummary?: string;
  model: string;
}): Promise<string> {
  if (!extensionContextRef) {
    throw new Error('Extension context unavailable.');
  }
  const client = await ensureOpenAiClient(extensionContextRef);
  const prompt = buildOpenAiPrompt(options.workItem, options.seed, options.draftSummary);
  const response = await client.responses.create({
    model: options.model,
    input: prompt,
    temperature: 0.2,
    max_output_tokens: 320,
  } as any);
  const text = (response as any)?.output_text;
  if (!text || typeof text !== 'string' || !text.trim()) {
    throw new Error('OpenAI returned an empty summary.');
  }
  return text.trim();
}

async function produceWorkItemSummary(options: {
  workItemId: number;
  draftSummary?: string;
  entrySeed?: Partial<SummaryEntrySeed>;
  reason: 'manualPrompt' | 'timerStop';
  providerOverride?: SummaryProviderMode;
  stillRunningTimer?: boolean;
}): Promise<{ provider: SummaryProviderMode; content: string }> {
  if (!client) throw new Error('Client not initialized');
  const workItem = await client.getWorkItemById(options.workItemId);
  if (!workItem) throw new Error(`Work item #${options.workItemId} not found.`);
  const seed = normalizeSummaryEntrySeed(options.workItemId, options.entrySeed);
  const provider = options.providerOverride ?? getSummaryProvider();

  if (provider === 'openai') {
    try {
      const model = getConfig().get<string>('openAiModel') || 'gpt-4o-mini';
      const summary = await generateOpenAiSummary({
        workItem,
        seed,
        draftSummary: options.draftSummary,
        model,
      });
      await vscode.env.clipboard.writeText(summary);
      panel?.webview.postMessage({
        type: 'copilotPromptCopied',
        workItemId: options.workItemId,
        provider: 'openai',
        summary,
      });
      const message = options.stillRunningTimer
        ? 'Generated an OpenAI summary and copied it to the clipboard while the timer continues running.'
        : 'Generated an OpenAI summary and copied it to the clipboard.';
      vscode.window.showInformationMessage(message);
      return { provider: 'openai', content: summary };
    } catch (err) {
      console.error('OpenAI summary generation failed', err);
      vscode.window.showErrorMessage(
        err instanceof Error && err.message
          ? err.message
          : 'Failed to generate OpenAI summary. Falling back to Copilot prompt.'
      );
      return produceWorkItemSummary({ ...options, providerOverride: 'builtin' });
    }
  }

  const prompt = buildCopilotPrompt(seed || { workItemId: options.workItemId }, workItem);
  await vscode.env.clipboard.writeText(prompt);
  panel?.webview.postMessage({
    type: 'copilotPromptCopied',
    workItemId: options.workItemId,
    provider: 'builtin',
    prompt,
  });
  const message = options.stillRunningTimer
    ? 'Copilot prompt copied to clipboard. The timer is still running.'
    : 'Copilot prompt copied to clipboard. Open Copilot chat and paste to generate a summary.';
  vscode.window.showInformationMessage(message);
  return { provider: 'builtin', content: prompt };
}

async function handleTimerStopAndOfferUpdate(
  entry: {
    workItemId: number;
    startTime: number;
    endTime: number;
    duration: number;
    hoursDecimal: number;
    capApplied?: boolean;
    capLimitHours?: number;
  },
  options?: { offerCopilot?: boolean; connection?: TimerConnectionInfo }
) {
  if (!entry) return;
  const clientForTimer = getClientForConnectionInfo(options?.connection);
  if (!clientForTimer) {
    vscode.window.showWarningMessage(
      'Timer stopped but no Azure DevOps client is available for the associated project. Connect and try again.'
    );
    return;
  }
  const id = Number(entry.workItemId);
  let workItem: any;
  try {
    workItem = await clientForTimer.getWorkItemById(id);
  } catch (err: any) {
    console.error('Failed to load work item for timer stop', err);
    vscode.window.showErrorMessage('Failed to load work item: ' + (err?.message || String(err)));
    return;
  }
  if (!workItem) {
    vscode.window.showErrorMessage(`Work item #${id} not found.`);
    return;
  }
  const fields = workItem.fields || {};
  const title = fields['System.Title'] || `#${id}`;
  const currCompleted = Number(fields['Microsoft.VSTS.Scheduling.CompletedWork'] || 0) || 0;
  const currRemaining = Number(fields['Microsoft.VSTS.Scheduling.RemainingWork'] || 0) || 0;
  const hours = Number(entry.hoursDecimal || entry.duration / 3600 || 0);
  const suggestedCompleted = Number((currCompleted + hours).toFixed(2));
  const suggestedRemaining = Number(Math.max(0, currRemaining - hours).toFixed(2));

  const initialOptions: string[] = ['Apply', 'Edit'];
  if (options?.offerCopilot !== false) {
    initialOptions.push('Generate Copilot prompt');
  }
  let promptMsg = `Add ${hours.toFixed(
    2
  )}h to Completed (${currCompleted} → ${suggestedCompleted}) and subtract from Remaining (${currRemaining} → ${suggestedRemaining}) for ${title}?`;
  if (entry.capApplied) {
    promptMsg += `\n\nNote: the timer elapsed exceeded the configured cap of ${
      entry.capLimitHours
    } hours and the recorded duration was limited to ${hours.toFixed(2)}h.`;
  }
  let action = await vscode.window.showInformationMessage(
    promptMsg,
    { modal: true },
    ...initialOptions
  );
  if (!action) return;

  let comment = generateAutoSummary(entry, workItem);

  // If user requested a Copilot prompt, generate it, copy to clipboard, and re-prompt
  if (action === 'Generate Copilot prompt') {
    try {
      const previousClient = client;
      try {
        client = clientForTimer;
        const result = await produceWorkItemSummary({
          workItemId: id,
          draftSummary: comment,
          entrySeed: entry,
          reason: 'timerStop',
        });
        if (result.provider === 'openai' && result.content) {
          comment = result.content;
        }
      } finally {
        client = previousClient;
      }
    } catch (err: any) {
      console.error('Failed to generate summary prompt', err);
      vscode.window.showErrorMessage(
        'Failed to generate summary prompt: ' + (err?.message || String(err))
      );
    }
    action = await vscode.window.showInformationMessage(
      `After generating the summary in Copilot, choose how to proceed for work item #${id}.`,
      { modal: true },
      'Apply',
      'Edit'
    );
    if (!action) return;
  }

  let finalCompleted = suggestedCompleted;
  let finalRemaining = suggestedRemaining;

  if (action === 'Edit') {
    const c = await vscode.window.showInputBox({
      prompt: 'Completed work (hours)',
      value: String(suggestedCompleted),
      ignoreFocusOut: true,
    });
    if (!c) return;
    finalCompleted = Number(c);
    const r = await vscode.window.showInputBox({
      prompt: 'Remaining work (hours)',
      value: String(suggestedRemaining),
      ignoreFocusOut: true,
    });
    if (!r) return;
    finalRemaining = Number(r);
    const edited = await vscode.window.showInputBox({
      prompt: 'Summary comment (will be added to the work item)',
      value: comment,
      ignoreFocusOut: true,
    });
    if (edited !== undefined) comment = edited;
  } else {
    const edited = await vscode.window.showInputBox({
      prompt: 'Summary comment (optional)',
      value: comment,
      ignoreFocusOut: true,
    });
    if (edited !== undefined) comment = edited;
  }

  const patch = [
    { op: 'add', path: '/fields/Microsoft.VSTS.Scheduling.CompletedWork', value: finalCompleted },
    { op: 'add', path: '/fields/Microsoft.VSTS.Scheduling.RemainingWork', value: finalRemaining },
  ];
  try {
    await clientForTimer.updateWorkItem(id, patch);
    if (comment && comment.trim()) {
      await clientForTimer.addWorkItemComment(
        id,
        `Time tracked: ${hours.toFixed(2)} hours. ${comment}`
      );
    }
    vscode.window.showInformationMessage(
      `Work item #${id} updated: Completed ${finalCompleted}h, Remaining ${finalRemaining}h.`
    );
  } catch (err: any) {
    console.error('Failed to update work item', err);
    vscode.window.showErrorMessage('Failed to update work item: ' + (err?.message || String(err)));
  }
}

async function generateCopilotPromptWithoutStopping() {
  const snap = timer?.snapshot();
  if (!snap) {
    vscode.window.showWarningMessage('No active timer to generate a prompt for.');
    return;
  }

  const timerConnectionSnapshot: TimerConnectionInfo = { ...timerConnectionInfo };
  const clientForTimer = getClientForConnectionInfo(timerConnectionSnapshot);
  if (!clientForTimer) {
    vscode.window.showWarningMessage(
      'No Azure DevOps connection is available for the running timer. Connect and try again.'
    );
    return;
  }

  const workItemId = Number(snap.workItemId);
  if (!workItemId) {
    vscode.window.showWarningMessage('Active timer is missing a work item.');
    return;
  }

  const previousClient = client;
  try {
    client = clientForTimer;
    await produceWorkItemSummary({
      workItemId,
      entrySeed: {
        startTime: typeof snap.startTime === 'number' ? snap.startTime : undefined,
        endTime: Date.now(),
        duration: typeof snap.elapsedSeconds === 'number' ? snap.elapsedSeconds : undefined,
        hoursDecimal:
          typeof snap.elapsedSeconds === 'number' ? snap.elapsedSeconds / 3600 : undefined,
      },
      reason: 'manualPrompt',
      stillRunningTimer: true,
    });
  } catch (e: any) {
    console.error('Failed to create Copilot prompt', e);
    vscode.window.showErrorMessage(
      'Failed to generate Copilot prompt: ' + (e?.message || String(e))
    );
  } finally {
    client = previousClient;
  }
}
function generateAutoSummary(entry: any, workItem: any) {
  try {
    const title = workItem?.fields?.['System.Title'] || `#${entry.workItemId}`;
    const start = entry.startTime ? new Date(entry.startTime).toLocaleString() : '';
    const end = entry.endTime ? new Date(entry.endTime).toLocaleString() : '';
    const hrs = Number(entry.hoursDecimal || 0).toFixed(2);
    return `Auto-summary: Worked ${hrs}h on "${title}" (${start} → ${end}).`;
  } catch {
    return `Worked ${Number(entry.hoursDecimal || 0).toFixed(2)}h on work item #${
      entry.workItemId
    }.`;
  }
}

function buildCopilotPrompt(entry: any, workItem: any) {
  const title = workItem?.fields?.['System.Title'] || `#${entry.workItemId}`;
  const start = entry.startTime ? new Date(entry.startTime).toLocaleString() : '';
  const end = entry.endTime ? new Date(entry.endTime).toLocaleString() : '';
  const hrs = Number(entry.hoursDecimal || entry.duration / 3600 || 0).toFixed(2);
  return `You are my assistant. Summarize the work I performed on work item #${entry.workItemId} entitled "${title}" between ${start} and ${end} (total ${hrs} hours). Produce a concise 1-2 sentence summary suitable as a comment on the work item that highlights the outcome, key changes, and suggested next steps.`;
}

async function diagnoseWorkItemsIssue(context: vscode.ExtensionContext) {
  const outputChannel =
    getOutputChannel() || vscode.window.createOutputChannel('Azure DevOps Integration');
  outputChannel.show(true);

  logLine('[DIAGNOSIS] Starting work items diagnostic...');

  try {
    // Ensure we have an active connection
    await ensureConnectionsInitialized(context);

    if (connections.length === 0) {
      logLine('[DIAGNOSIS] ❌ No connections configured');
      vscode.window.showErrorMessage(
        'No Azure DevOps connections found. Please run the Setup Wizard first.'
      );
      return;
    }

    logLine(`[DIAGNOSIS] Found ${connections.length} connection(s)`);
    connections.forEach((conn, i) => {
      logLine(`[DIAGNOSIS]   ${i + 1}. ${conn.organization}/${conn.project} (ID: ${conn.id})`);
    });

    // Test the active connection
    const state = await ensureActiveConnection(context, activeConnectionId, { refresh: false });
    if (!state) {
      logLine('[DIAGNOSIS] ❌ Failed to establish active connection');
      vscode.window.showErrorMessage('Failed to establish connection to Azure DevOps');
      return;
    }

    logLine(
      `[DIAGNOSIS] ✅ Active connection: ${state.config.organization}/${state.config.project}`
    );

    if (!state.client) {
      logLine('[DIAGNOSIS] ❌ No client available - check PAT configuration');
      vscode.window.showErrorMessage(
        'No Azure DevOps client available. Check your Personal Access Token.'
      );
      return;
    }

    // Test authentication
    logLine('[DIAGNOSIS] Testing authentication...');
    try {
      const userId = await state.client.getAuthenticatedUserId();
      logLine(`[DIAGNOSIS] ✅ Authentication successful. User ID: ${userId || 'unknown'}`);
    } catch (error: any) {
      logLine(`[DIAGNOSIS] ❌ Authentication failed: ${error.message}`);
      vscode.window.showErrorMessage('Authentication failed. Check your Personal Access Token.');
      return;
    }

    // Test simple work item query
    logLine('[DIAGNOSIS] Testing simple work item query...');
    try {
      const simpleQuery =
        'SELECT [System.Id], [System.Title] FROM WorkItems ORDER BY [System.Id] DESC';
      const simpleResults = await state.client.runWIQL(simpleQuery);
      logLine(`[DIAGNOSIS] ✅ Simple query returned ${simpleResults.length} work items`);

      if (simpleResults.length === 0) {
        logLine('[DIAGNOSIS] ⚠️  Project has no work items at all');
        vscode.window.showWarningMessage(
          'This project appears to have no work items. Try creating a work item first.'
        );
        return;
      } else {
        const sample = simpleResults[0];
        logLine(
          `[DIAGNOSIS]     Sample: #${sample.id} - ${sample.fields?.['System.Title'] || 'No title'}`
        );
      }
    } catch (error: any) {
      logLine(`[DIAGNOSIS] ❌ Simple query failed: ${error.message}`);
      vscode.window.showErrorMessage('Failed to query work items. Check your PAT permissions.');
      return;
    }

    // Test each of the main queries used by the extension
    const testQueries = [
      { name: 'My Activity', query: 'My Activity' },
      { name: 'All Active', query: 'All Active' },
      { name: 'Assigned to me', query: 'Assigned to me' },
    ];

    for (const test of testQueries) {
      logLine(`[DIAGNOSIS] Testing "${test.name}" query...`);
      try {
        const results = await state.client.getWorkItems(test.query);
        logLine(`[DIAGNOSIS] ✅ "${test.name}" returned ${results.length} work items`);

        if (results.length > 0) {
          const sample = results[0];
          logLine(
            `[DIAGNOSIS]     Sample: #${sample.id} - ${sample.fields?.['System.Title'] || 'No title'}`
          );
        }
      } catch (error: any) {
        logLine(`[DIAGNOSIS] ❌ "${test.name}" failed: ${error.message}`);
      }
    }

    // Test work item types
    logLine('[DIAGNOSIS] Testing work item types...');
    try {
      const workItemTypes = await state.client.getWorkItemTypes();
      logLine(`[DIAGNOSIS] ✅ Found ${workItemTypes.length} work item types:`);
      workItemTypes.slice(0, 5).forEach((type) => {
        logLine(`[DIAGNOSIS]     - ${type.name || type}`);
      });
    } catch (error: any) {
      logLine(`[DIAGNOSIS] ❌ Failed to get work item types: ${error.message}`);
    }

    // Test current provider state
    if (provider) {
      const cachedItems = provider.getWorkItems();
      logLine(`[DIAGNOSIS] ✅ Provider has ${cachedItems.length} cached work items`);

      if (cachedItems.length === 0) {
        logLine('[DIAGNOSIS] ⚠️  Provider cache is empty - this is likely the issue');
        logLine('[DIAGNOSIS] Triggering manual refresh...');

        const defaultQuery = getDefaultQuery(getConfig());
        await provider.refresh(defaultQuery);

        // Wait a moment for the refresh to complete
        await new Promise((resolve) => setTimeout(resolve, 2000));

        const refreshedItems = provider.getWorkItems();
        logLine(`[DIAGNOSIS] After refresh: ${refreshedItems.length} work items`);

        if (refreshedItems.length > 0) {
          logLine('[DIAGNOSIS] ✅ Refresh successful! Work items should now appear in the UI.');
          vscode.window.showInformationMessage(
            'Diagnostic completed successfully. Work items should now be visible.'
          );
        } else {
          logLine(
            '[DIAGNOSIS] ❌ Refresh returned no items. This may be normal if you have no work items matching the default query.'
          );
          vscode.window.showWarningMessage(
            'No work items match the current query. Try changing the query or creating work items.'
          );
        }
      } else {
        logLine('[DIAGNOSIS] ✅ Provider cache has items - they should be visible in the UI');
        vscode.window.showInformationMessage(
          'Diagnostic completed. Work items are cached and should be visible.'
        );
      }
    } else {
      logLine('[DIAGNOSIS] ❌ No provider available');
      vscode.window.showErrorMessage('No work items provider available. Try reloading the window.');
    }

    logLine('[DIAGNOSIS] Diagnostic completed. Check the log above for details.');
  } catch (error: any) {
    logLine(`[DIAGNOSIS] ❌ Diagnostic failed: ${error.message}`);
    vscode.window.showErrorMessage(`Diagnostic failed: ${error.message}`);
  }
}<|MERGE_RESOLUTION|>--- conflicted
+++ resolved
@@ -23,13 +23,10 @@
 import type { PostWorkItemsSnapshotParams } from './webviewMessaging.js';
 import type OpenAIClient from 'openai';
 import { startSetupWizard } from './setupWizard.js';
-<<<<<<< HEAD
+import { startCacheCleanup, stopCacheCleanup } from './cache.js';
+import { performanceMonitor, MemoryOptimizer } from './performance.js';
 import { AuthService, createAuthService } from './auth/index.js';
 import type { DeviceCodeCallback } from './auth/index.js';
-=======
-import { startCacheCleanup, stopCacheCleanup } from './cache.js';
-import { performanceMonitor, MemoryOptimizer } from './performance.js';
->>>>>>> 28cdb4a8
 
 // Basic state keys
 const STATE_TIMER = 'azureDevOpsInt.timer.state';
@@ -1083,15 +1080,13 @@
     vscode.commands.registerCommand('azureDevOpsInt.manageConnections', () =>
       manageConnections(context)
     ),
-<<<<<<< HEAD
     vscode.commands.registerCommand('azureDevOpsInt.signInWithEntra', () =>
       signInWithEntra(context)
     ),
     vscode.commands.registerCommand('azureDevOpsInt.signOutEntra', () => signOutEntra(context)),
     vscode.commands.registerCommand('azureDevOpsInt.convertConnectionToEntra', () =>
       convertConnectionToEntra(context)
-    )
-=======
+    ),
     vscode.commands.registerCommand('azureDevOpsInt.clearFilter', () => {
       sendToWebview({ type: 'clearFilters' });
     }),
@@ -1132,7 +1127,6 @@
     vscode.commands.registerCommand('azureDevOpsInt.showQueryBuilder', () => {
       showQueryBuilder();
     })
->>>>>>> 28cdb4a8
   );
 
   // Initialize performance monitoring
@@ -1285,17 +1279,14 @@
 }
 
 export function deactivate() {
-<<<<<<< HEAD
+  // Clean up performance monitoring
+  stopCacheCleanup();
+  performanceMonitor.setEnabled(false);
   // Clean up token refresh interval
   if (tokenRefreshInterval) {
     clearInterval(tokenRefreshInterval);
     tokenRefreshInterval = undefined;
   }
-=======
-  // Clean up performance monitoring
-  stopCacheCleanup();
-  performanceMonitor.setEnabled(false);
->>>>>>> 28cdb4a8
 }
 
 class AzureDevOpsIntViewProvider implements vscode.WebviewViewProvider {

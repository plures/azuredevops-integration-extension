<script>
  import { createEventDispatcher } from 'svelte';
  import Toasts from './Toasts.svelte';
  const dispatch = createEventDispatcher();
  export let workItemCount = 0;
  // Optional subtitle (removed legacy 'Svelte flag on' marker)
  export let subtitle = '';
  export let hasItems = false;
  export let timerActive = false;
  export let timerRunning = false;
  export let timerElapsedLabel = '';
  export let activeId = 0; // 0 means none
  export let activeTitle = '';
  export let items = [];
  export let kanbanView = false;
  export let loading = false;
  export let errorMsg = '';
  // Filters / sort
  export let filterText = '';
  export let typeFilter = '';
  export let stateFilter = 'all'; // one of 'all', columnDefs keys
  export let sortKey = 'updated-desc'; // 'updated-desc' | 'id-desc' | 'id-asc' | 'title-asc'
  export let availableStates = []; // dynamic list of normalized state keys
  export let availableTypes = [];
  // Query selector
  export let selectedQuery = 'My Activity';
  export let queryDescription = '';
  export let summaryDraft = '';
  export let summaryStatus = '';
  export let summaryProvider = 'builtin';
  export let summaryBusy = false;
  export let summaryTargetId = 0;
  export let summaryWorkItemId = 0;

<<<<<<< HEAD
  // Keyboard navigation state
  let focusedIndex = 0;
  let selectedItems = new Set();
  let keyboardNavigationEnabled = true;
=======
  // Connections
  export let connections = [];
  export let activeConnectionId = undefined;
>>>>>>> 53bc5d82

  function onRefresh() {
    dispatch('refresh');
  }
  function onOpenFirst() {
    if (hasItems) dispatch('openFirst');
  }
  function onStartTimer() {
    if (hasItems && !timerActive) dispatch('startTimer');
  }
  function onStopTimer() {
    if (timerActive) dispatch('stopTimer');
  }
  function onOpenActive() {
    if (timerActive && activeId) dispatch('openActive', { id: activeId });
  }
  function onCreate() {
    dispatch('createWorkItem');
  }
  function onToggleKanban() {
    dispatch('toggleKanban');
  }
  function onFilterInput(e) {
    dispatch('filtersChanged', {
      filterText: e.target.value,
      typeFilter,
      stateFilter,
      sortKey,
    });
  }
  function onStateFilterChange(e) {
    dispatch('filtersChanged', {
      filterText,
      typeFilter,
      stateFilter: e.target.value,
      sortKey,
    });
  }
  function onTypeFilterChange(e) {
    dispatch('filtersChanged', {
      filterText,
      typeFilter: e.target.value,
      stateFilter,
      sortKey,
    });
  }
  function onSortChange(e) {
    dispatch('filtersChanged', {
      filterText,
      typeFilter,
      stateFilter,
      sortKey: e.target.value,
    });
  }
  function onSummaryInput(e) {
    dispatch('summaryDraftChanged', { value: e.target.value });
  }
  function onSummaryBlur(e) {
    dispatch('summaryDraftBlur', { value: e.target.value });
  }
  function onGenerateSummary() {
    dispatch('generateSummary');
  }
  function onStopAndApplySummary() {
    dispatch('stopAndApplySummary');
  }
  function onCancelSummary() {
    dispatch('cancelSummary');
  }
  function onQueryChange(e) {
    dispatch('queryChanged', { query: e.target.value });
  }
  function onConnectionChange(e) {
    dispatch('connectionChanged', { connectionId: e.target.value });
  }

  // Query options
  const queryOptions = [
    {
      value: 'My Activity',
      label: 'My Activity',
      description: "Work items I've created, assigned to, or recently changed",
    },
    {
      value: 'My Work Items',
      label: 'My Work Items',
      description: 'Work items currently assigned to me',
    },
    {
      value: 'Assigned to me',
      label: 'Assigned to me',
      description: 'Work items currently assigned to me',
    },
    {
      value: 'Current Sprint',
      label: 'Current Sprint',
      description: 'Work items in the current iteration',
    },
    {
      value: 'All Active',
      label: 'All Active',
      description: 'All active work items in the project',
    },
    {
      value: 'Recently Updated',
      label: 'Recently Updated',
      description: 'Work items updated in the last 14 days',
    },
    { value: 'Following', label: 'Following', description: "Work items I'm following" },
    { value: 'Mentioned', label: 'Mentioned', description: "Work items where I've been mentioned" },
  ];

  // Keyboard navigation handlers
  function handleKeydown(event) {
    if (!keyboardNavigationEnabled) return;

    const { key, ctrlKey, metaKey, shiftKey } = event;
    const isModifier = ctrlKey || metaKey;

    switch (key) {
      case 'j':
      case 'ArrowDown':
        if (!isModifier) {
          event.preventDefault();
          navigateDown();
        }
        break;
      case 'k':
      case 'ArrowUp':
        if (!isModifier) {
          event.preventDefault();
          navigateUp();
        }
        break;
      case 'h':
      case 'ArrowLeft':
        if (!isModifier) {
          event.preventDefault();
          navigateLeft();
        }
        break;
      case 'l':
      case 'ArrowRight':
        if (!isModifier) {
          event.preventDefault();
          navigateRight();
        }
        break;
      case 'Home':
        event.preventDefault();
        navigateToTop();
        break;
      case 'End':
        event.preventDefault();
        navigateToBottom();
        break;
      case 'Enter':
        if (!isModifier) {
          event.preventDefault();
          openFocusedItem();
        }
        break;
      case ' ':
        if (!isModifier) {
          event.preventDefault();
          toggleSelection();
        }
        break;
      case 'Escape':
        event.preventDefault();
        clearSelection();
        break;
      case 'a':
        if (isModifier) {
          event.preventDefault();
          selectAll();
        }
        break;
      case 'r':
        if (!isModifier) {
          event.preventDefault();
          onRefresh();
        }
        break;
      case 'v':
        if (!isModifier) {
          event.preventDefault();
          dispatch('toggleKanbanView');
        }
        break;
      case 'f':
        if (!isModifier) {
          event.preventDefault();
          focusSearch();
        }
        break;
    }
  }

  function navigateDown() {
    if (focusedIndex < items.length - 1) {
      focusedIndex++;
      updateFocus();
    }
  }

  function navigateUp() {
    if (focusedIndex > 0) {
      focusedIndex--;
      updateFocus();
    }
  }

  function navigateLeft() {
    if (kanbanView) {
      // In Kanban view, move to previous column
      updateFocus();
    }
  }

  function navigateRight() {
    if (kanbanView) {
      // In Kanban view, move to next column
      updateFocus();
    }
  }

  function navigateToTop() {
    focusedIndex = 0;
    updateFocus();
  }

  function navigateToBottom() {
    focusedIndex = Math.max(0, items.length - 1);
    updateFocus();
  }

  function toggleSelection() {
    if (selectedItems.has(focusedIndex)) {
      selectedItems.delete(focusedIndex);
    } else {
      selectedItems.add(focusedIndex);
    }
    selectedItems = selectedItems; // Trigger reactivity
  }

  function selectAll() {
    selectedItems = new Set(Array.from({ length: items.length }, (_, i) => i));
  }

  function clearSelection() {
    selectedItems = new Set();
  }

  function openFocusedItem() {
    if (items[focusedIndex]) {
      dispatch('openWorkItem', { id: items[focusedIndex].id });
    }
  }

  function focusSearch() {
    // Focus the search input
    const searchInput = document.querySelector('input[type="text"]');
    if (searchInput) {
      searchInput.focus();
    }
  }

  function updateFocus() {
    // Scroll focused item into view
    const focusedElement = document.querySelector(`[data-index="${focusedIndex}"]`);
    if (focusedElement) {
      focusedElement.scrollIntoView({ behavior: 'smooth', block: 'nearest' });
    }
  }

  // Listen for messages from the extension
  function handleMessage(event) {
    const { type, data } = event.detail;

    switch (type) {
      case 'updateFocus':
        focusedIndex = data.focusedIndex;
        updateFocus();
        break;
      case 'updateSelection':
        selectedItems = new Set(data.selectedItems);
        break;
      case 'focusSearch':
        focusSearch();
        break;
    }
  }
  function onCancelSummary() {
    dispatch('cancelSummary');
  }
  function onQueryChange(e) {
    dispatch('queryChanged', { query: e.target.value });
  }

  // Query options
  const queryOptions = [
    {
      value: 'My Activity',
      label: 'My Activity',
      description: "Work items I've created, assigned to, or recently changed",
    },
    {
      value: 'My Work Items',
      label: 'My Work Items',
      description: 'Work items currently assigned to me',
    },
    {
      value: 'Assigned to me',
      label: 'Assigned to me',
      description: 'Work items currently assigned to me',
    },
    {
      value: 'Current Sprint',
      label: 'Current Sprint',
      description: 'Work items in the current iteration',
    },
    {
      value: 'All Active',
      label: 'All Active',
      description: 'All active work items in the project',
    },
    {
      value: 'Recently Updated',
      label: 'Recently Updated',
      description: 'Work items updated in the last 14 days',
    },
    { value: 'Following', label: 'Following', description: "Work items I'm following" },
    { value: 'Mentioned', label: 'Mentioned', description: "Work items where I've been mentioned" },
  ];

  $: summaryButtonLabel =
    summaryProvider === 'openai' ? 'Generate AI Summary' : 'Copy Copilot Prompt';
  $: summaryHelperText =
    summaryProvider === 'openai'
      ? 'Creates an OpenAI summary and copies it to your clipboard.'
      : 'Copies a Copilot-ready prompt to your clipboard.';
  $: summaryGenerateDisabled = summaryBusy || !summaryTargetId;
  $: summaryApplyDisabled = summaryBusy || !timerActive;
  $: summaryAreaDisabled = !summaryTargetId;

  // DnD helpers
  let draggingId = null;
  function handleDragStart(ev, it) {
    draggingId = it.id;
    try {
      ev.dataTransfer?.setData('text/plain', String(it.id));
    } catch {}
    ev.dataTransfer && (ev.dataTransfer.effectAllowed = 'move');
  }
  function allowDrop(ev) {
    ev.preventDefault();
  }
  function handleDrop(ev, colKey) {
    ev.preventDefault();
    const txt = ev.dataTransfer?.getData('text/plain');
    const id = Number(txt || draggingId);
    draggingId = null;
    if (!id) return;
    // Compute best guess target state label to send to extension
    const label = bucketLabels[colKey] || colKey;
    dispatch('moveItem', { id, target: colKey, targetState: label });
  }

  // --- Kanban helpers ---
  // We’ll group items by their actual state but map similar states to buckets for ordering
  const bucketOrder = [
    'new',
    'approved',
    'committed',
    'active',
    'inprogress',
    'review',
    'resolved',
    'done',
    'closed',
    'removed',
  ];
  const bucketLabels = {
    new: 'New',
    approved: 'Approved',
    committed: 'Committed',
    active: 'Active',
    inprogress: 'In Progress',
    review: 'Review/Testing',
    resolved: 'Resolved',
    done: 'Done',
    closed: 'Closed',
    removed: 'Removed',
  };

  function normalizeState(raw) {
    if (!raw) return 'todo';
    const s = String(raw).toLowerCase().trim().replace(/\s+/g, '-');
    if (s === 'new' || s === 'to-do' || s === 'todo' || s === 'proposed') return 'new';
    if (s === 'approved') return 'approved';
    if (s === 'committed') return 'committed';
    if (s === 'active') return 'active';
    if (s === 'in-progress' || s === 'inprogress' || s === 'doing') return 'inprogress';
    if (s === 'review' || s === 'code-review' || s === 'testing') return 'review';
    if (s === 'resolved') return 'resolved';
    if (s === 'done') return 'done';
    if (s === 'closed' || s === 'completed') return 'closed';
    if (s === 'removed') return 'removed';
    return 'new';
  }

  function getWorkItemTypeIcon(type) {
    const t = String(type || '').toLowerCase();
    if (t.includes('bug')) return '\uf41d'; // bug icon
    if (t.includes('task')) return '\uf0f7'; // task icon
    if (t.includes('story') || t.includes('user story')) return '\uf413'; // book icon
    if (t.includes('feature')) return '\uf0e7'; // star icon
    if (t.includes('epic')) return '\uf0f2'; // layers icon
    return '\uf0c5'; // default work item icon
  }

  function getPriorityClass(priority) {
    const p = Number(priority) || 3;
    if (p === 1) return 'priority-1';
    if (p === 2) return 'priority-2';
    if (p === 3) return 'priority-3';
    if (p === 4) return 'priority-4';
    return 'priority-3';
  }

  function extractDescription(it) {
    const raw = it?.fields?.['System.Description'];
    if (!raw || typeof raw !== 'string') return '';
    // Strip HTML tags & collapse whitespace
    const text = raw
      .replace(/<style[\s\S]*?<\/style>/gi, ' ')
      .replace(/<script[\s\S]*?<\/script>/gi, ' ')
      .replace(/<[^>]+>/g, ' ')
      .replace(/&nbsp;/gi, ' ')
      .replace(/&amp;/gi, '&')
      .replace(/&lt;/gi, '<')
      .replace(/&gt;/gi, '>')
      .replace(/&quot;/gi, '"')
      .replace(/&#39;/gi, "'")
      .replace(/\s+/g, ' ') // collapse
      .trim();
    const max = 120;
    if (text.length <= max) return text;
    return text.slice(0, max).trimEnd() + '…';
  }

  $: kanbanGroups = (() => {
    // Derive buckets present from items
    const present = new Set(bucketOrder);
    const groups = Object.fromEntries(bucketOrder.map((k) => [k, []]));
    (items || []).forEach((it) => {
      const norm = normalizeState(it?.fields?.['System.State']);
      if (!present.has(norm)) present.add(norm);
      (groups[norm] || groups['new']).push(it);
    });
    return groups;
  })();

  $: columnDefs = bucketOrder
    .filter(
      (k) =>
        (kanbanGroups[k] || []).length > 0 ||
        ['new', 'active', 'inprogress', 'review', 'done'].includes(k)
    )
    .map((k) => ({ key: k, label: bucketLabels[k] || k }));
</script>

<div class="pane">
<<<<<<< HEAD
=======
  <!-- Connection Tabs (only show if multiple connections) -->
  {#if connections && connections.length > 1}
    <div class="connection-tabs" role="tablist" aria-label="Project connections">
      {#each connections as connection}
        <button
          class="connection-tab"
          class:active={connection.id === activeConnectionId}
          on:click={() => dispatch('connectionChanged', { connectionId: connection.id })}
          role="tab"
          aria-selected={connection.id === activeConnectionId}
          aria-label={`Switch to ${connection.label}`}
          title={`${connection.organization}/${connection.project}`}
        >
          {connection.label}
        </button>
      {/each}
    </div>
  {/if}

>>>>>>> 53bc5d82
  <!-- Query Selector Row -->
  <div class="query-header" role="toolbar" aria-label="Query selection">
    <div class="query-selector-container">
      <label for="querySelect" class="query-selector-label">Query</label>
      <select
        id="querySelect"
        class="query-selector"
        bind:value={selectedQuery}
        on:change={onQueryChange}
        title="Select a query to filter work items"
        aria-label="Select query"
      >
        {#each queryOptions as option}
          <option value={option.value}>{option.label}</option>
        {/each}
      </select>
      {#if queryDescription}
        <div class="query-description">{queryDescription}</div>
      {/if}
    </div>
  </div>

  <!-- Main Controls Row -->
  <div class="pane-header" role="toolbar" aria-label="Work Items actions">
    <span style="font-weight:600;">Work Items</span>
    {#if subtitle}
      <span class="muted">({subtitle})</span>
    {/if}
    {#if loading}
      <span class="spinner" role="status" aria-label="Loading" title="Loading"></span>
    {/if}
    <span class="count">{workItemCount}</span>
    {#if timerActive}
      <span class="muted"
        >• {timerRunning ? 'Running' : 'Paused'}
        {#if timerElapsedLabel}({timerElapsedLabel}){/if}</span
      >
      {#if activeId}
        <button
          on:click={onOpenActive}
          title={activeTitle || 'Open active work item'}
          aria-label={`Open active work item #${activeId}`}>#{activeId}</button
        >
      {/if}
    {/if}
    <span class="actions" style="margin-left:auto;">
      <span class="filters" aria-label="Filters and sort">
        <input
          placeholder="Filter..."
          value={filterText}
          on:input={onFilterInput}
          aria-label="Filter work items"
        />
        <select
          on:change={onTypeFilterChange}
          bind:value={typeFilter}
          aria-label="Filter by work item type"
        >
          <option value="">All types</option>
          {#if availableTypes && availableTypes.length}
            {#each availableTypes as typeName}
              <option value={typeName}>{typeName}</option>
            {/each}
          {/if}
        </select>
        <select
          on:change={onStateFilterChange}
          bind:value={stateFilter}
          aria-label="Filter by state"
        >
          <option value="all">All</option>
          {#if availableStates && availableStates.length}
            {#each availableStates as s}
              <option value={s}>{bucketLabels[s] || s}</option>
            {/each}
          {:else}
            {#each columnDefs as c}
              <option value={c.key}>{c.label}</option>
            {/each}
          {/if}
        </select>
        <select on:change={onSortChange} bind:value={sortKey} aria-label="Sort items">
          <option value="updated-desc">Updated ↓</option>
          <option value="id-desc">ID ↓</option>
          <option value="id-asc">ID ↑</option>
          <option value="title-asc">Title A→Z</option>
        </select>
      </span>
    </span>
  </div>

<<<<<<< HEAD
  <div
    class="pane-body"
    on:keydown={handleKeydown}
    tabindex="0"
    role="region"
    aria-label="Work items list"
  >
=======
  <div class="pane-body">
>>>>>>> 53bc5d82
    {#if errorMsg}
      <div class="error-banner" role="alert">{errorMsg}</div>
    {/if}
    {#if loading}
      <div class="loading">
        <span class="spinner" role="status" aria-label="Loading"></span> Loading work items…
      </div>
    {:else if kanbanView}
      <div class="kanban-board" aria-label="Kanban board">
        {#each columnDefs as col}
          <div
            class="kanban-column state-{col.key}"
            on:dragover={allowDrop}
            on:drop={(e) => handleDrop(e, col.key)}
            role="listbox"
            tabindex="0"
            aria-label={`${col.label} column - drop items here`}
          >
            <div class="kanban-column-header">
              <h3>{col.label}</h3>
              <span class="item-count">{kanbanGroups[col.key]?.length || 0}</span>
            </div>
            <div class="kanban-column-content">
              {#if kanbanGroups[col.key]?.length}
                {#each kanbanGroups[col.key] as it}
                  <div
                    class="work-item-card kanban-card state-{normalizeState(
                      it.fields?.['System.State']
                    )} {timerActive && activeId === Number(it.id) ? 'has-active-timer' : ''}"
                    tabindex="0"
                    draggable="true"
                    on:dragstart={(e) => handleDragStart(e, it)}
                    on:keydown={(e) => {
                      if (
                        kanbanView &&
                        (e.ctrlKey || e.metaKey) &&
                        (e.key === 'ArrowLeft' || e.key === 'ArrowRight')
                      ) {
                        e.preventDefault();
                        const currentKey = normalizeState(it.fields?.['System.State']);
                        const idx = columnDefs.findIndex((c) => c.key === currentKey);
                        if (idx !== -1) {
                          const nextIdx = e.key === 'ArrowLeft' ? idx - 1 : idx + 1;
                          const target = columnDefs[nextIdx];
                          if (target) {
                            const label = target.label || target.key;
                            dispatch('moveItem', {
                              id: it.id,
                              target: target.key,
                              targetState: label,
                            });
                          }
                        }
                      }
                    }}
                    role="button"
                    aria-label={`Work item #${it.id}: ${it.fields?.['System.Title']} - use action buttons to interact`}
                  >
                    <div class="work-item-header">
                      <span class="work-item-type-icon"
                        >{getWorkItemTypeIcon(it.fields?.['System.WorkItemType'])}</span
                      >
                      <span class="work-item-id">#{it.id}</span>
                      {#if timerActive && activeId === Number(it.id)}
                        <span class="timer-indicator"
                          ><span class="codicon codicon-clock" aria-hidden="true"></span>
                          {timerElapsedLabel}</span
                        >
                      {/if}
                      <span
                        class="work-item-priority {getPriorityClass(
                          it.fields?.['Microsoft.VSTS.Common.Priority']
                        )}"
                      >
                        {it.fields?.['Microsoft.VSTS.Common.Priority'] || '3'}
                      </span>
                    </div>

                    <div class="work-item-content">
                      <div class="work-item-title">
                        {it.fields?.['System.Title'] || `Work Item #${it.id}`}
                      </div>
                      {#if extractDescription(it)}
                        <div class="work-item-desc" title={extractDescription(it)}>
                          {extractDescription(it)}
                        </div>
                      {/if}

                      <!-- Summary Composer for this work item -->
                      {#if summaryWorkItemId === Number(it.id)}
                        <div class="work-item-summary">
                          <div class="summary-header">
                            <div class="summary-context">
                              <span class="summary-target-label">Comment</span>
                              <span class="summary-provider-badge"
                                >{summaryProvider === 'openai' ? 'OpenAI' : 'Copilot'}</span
                              >
                              {#if timerActive && activeId === Number(it.id)}
                                <span class="summary-target-timer"
                                  >{timerRunning ? 'Running' : 'Paused'}
                                  {#if timerElapsedLabel}
                                    ({timerElapsedLabel})
                                  {/if}</span
                                >
                              {/if}
                            </div>
                            <div class="summary-header-actions">
                              {#if summaryBusy}
                                <span
                                  class="spinner inline"
                                  role="status"
                                  aria-label="Generating summary"
                                ></span>
                              {/if}
                              <button
                                class="action-btn cancel compact"
                                on:click|preventDefault={onCancelSummary}
                                title="Cancel"
                                aria-label="Cancel"
                              >
                                <span class="codicon codicon-close" aria-hidden="true"></span>
                              </button>
                            </div>
                          </div>
                          <textarea
                            class="summary-textarea"
                            placeholder="Draft a concise update for this work item…"
                            value={summaryDraft}
                            on:input={onSummaryInput}
                            on:blur={onSummaryBlur}
                            rows="3"
                            disabled={summaryAreaDisabled}
                          ></textarea>
                          <div class="summary-actions">
                            <div class="summary-buttons">
                              <button
                                class="action-btn summary-generate"
                                on:click|preventDefault={onGenerateSummary}
                                title={summaryButtonLabel}
                                aria-label={summaryButtonLabel}
                                disabled={summaryGenerateDisabled}
                              >
                                <span class="codicon codicon-rocket" aria-hidden="true"></span>
                                {summaryButtonLabel}
                              </button>
                              {#if timerActive && activeId === Number(it.id)}
                                <button
                                  class="action-btn summary-apply"
                                  on:click|preventDefault={onStopAndApplySummary}
                                  title="Stop timer and apply time entry with this summary"
                                  aria-label="Stop timer and apply time entry with this summary"
                                  disabled={summaryApplyDisabled}
                                >
                                  <span class="codicon codicon-check" aria-hidden="true"></span>
                                  Stop &amp; Apply
                                </button>
                              {:else}
                                <button
                                  class="action-btn summary-apply"
                                  on:click|preventDefault={() =>
                                    dispatch('applySummary', { workItemId: it.id })}
                                  title="Apply summary as comment"
                                  aria-label="Apply summary as comment"
                                  disabled={summaryBusy || !summaryDraft.trim()}
                                >
                                  <span class="codicon codicon-check" aria-hidden="true"></span>
                                  Apply
                                </button>
                              {/if}
                            </div>
                            <div class="summary-helper">{summaryHelperText}</div>
                          </div>
                          {#if summaryStatus}
                            <div class="summary-status" aria-live="polite">{summaryStatus}</div>
                          {/if}
                        </div>
                      {/if}

                      <div class="work-item-meta">
                        <span class="work-item-type"
                          >{it.fields?.['System.WorkItemType'] || 'Task'}</span
                        >
                        {#if it.fields?.['System.AssignedTo']}
                          <span class="work-item-assignee">
                            <span class="codicon codicon-account" aria-hidden="true"></span>
                            {it.fields['System.AssignedTo'].displayName ||
                              it.fields['System.AssignedTo']}
                          </span>
                        {/if}
                      </div>
                    </div>

                    <div class="work-item-actions">
                      {#if timerActive && activeId === Number(it.id)}
                        <button
                          class="action-btn stop compact"
                          on:click|stopPropagation={() => dispatch('stopTimer')}
                          title="Stop timer"
                          aria-label={`Stop timer for #${it.id}`}
                        >
                          <span class="codicon codicon-debug-stop" aria-hidden="true"></span>
                        </button>
                      {:else}
                        <button
                          class="action-btn start compact"
                          on:click|stopPropagation={() => dispatch('startItem', { id: it.id })}
                          title="Start timer"
                          aria-label={`Start timer for #${it.id}`}
                          disabled={timerActive}
                        >
                          <span class="codicon codicon-play" aria-hidden="true"></span>
                        </button>
                      {/if}
                      <button
                        class="action-btn view compact"
                        on:click|stopPropagation={() => dispatch('openItem', { id: it.id })}
                        title="View"
                        aria-label={`View work item #${it.id}`}
                      >
                        <span class="codicon codicon-eye" aria-hidden="true"></span>
                      </button>
                      <button
                        class="action-btn edit compact"
                        on:click|stopPropagation={() => dispatch('editItem', { id: it.id })}
                        title="Edit"
                        aria-label={`Edit work item #${it.id}`}
                      >
                        <span class="codicon codicon-edit" aria-hidden="true"></span>
                      </button>
                      <button
                        class="action-btn comment compact"
                        on:click|stopPropagation={() => dispatch('commentItem', { id: it.id })}
                        title="Comment"
                        aria-label={`Add comment to #${it.id}`}
                      >
                        <span class="codicon codicon-comment" aria-hidden="true"></span>
                      </button>
                    </div>
                  </div>
                {/each}
              {:else}
                <div class="empty">No items</div>
              {/if}
            </div>
          </div>
        {/each}
      </div>
    {:else if items && items.length}
      <div class="items" aria-label="Work items">
        {#each items.slice(0, 50) as it, index}
          <div
            class="work-item-card {timerActive && activeId === Number(it.id)
              ? 'has-active-timer'
              : ''} {focusedIndex === index ? 'focused' : ''} {selectedItems.has(index)
              ? 'selected'
              : ''}"
            tabindex="0"
            role="button"
<<<<<<< HEAD
            data-index={index}
            aria-label={`Work item #${it.id}: ${it.fields?.['System.Title']} - use action buttons to interact`}
            on:click={() => {
              focusedIndex = index;
              updateFocus();
            }}
            on:keydown={(e) => {
              if (e.key === 'Enter' || e.key === ' ') {
                e.preventDefault();
                focusedIndex = index;
                updateFocus();
                if (e.key === 'Enter') {
                  openFocusedItem();
                } else if (e.key === ' ') {
                  toggleSelection();
                }
              }
            }}
=======
            aria-label={`Work item #${it.id}: ${it.fields?.['System.Title']} - use action buttons to interact`}
>>>>>>> 53bc5d82
          >
            <div class="work-item-header">
              <span class="work-item-type-icon"
                >{getWorkItemTypeIcon(it.fields?.['System.WorkItemType'])}</span
              >
              <span class="work-item-id">#{it.id}</span>
              {#if timerActive && activeId === Number(it.id)}
                <span class="timer-indicator"
                  ><span class="codicon codicon-clock" aria-hidden="true"></span>
                  {timerElapsedLabel}</span
                >
              {/if}
              <span
                class="work-item-priority {getPriorityClass(
                  it.fields?.['Microsoft.VSTS.Common.Priority']
                )}"
              >
                {it.fields?.['Microsoft.VSTS.Common.Priority'] || '3'}
              </span>
            </div>

            <div class="work-item-content">
              <div class="work-item-title">
                {it.fields?.['System.Title'] || `Work Item #${it.id}`}
              </div>
              {#if extractDescription(it)}
                <div class="work-item-desc" title={extractDescription(it)}>
                  {extractDescription(it)}
                </div>
              {/if}

              <!-- Summary Composer for this work item -->
              {#if summaryWorkItemId === Number(it.id)}
                <div class="work-item-summary">
                  <div class="summary-header">
                    <div class="summary-context">
                      <span class="summary-target-label">Comment</span>
                      <span class="summary-provider-badge"
                        >{summaryProvider === 'openai' ? 'OpenAI' : 'Copilot'}</span
                      >
                      {#if timerActive && activeId === Number(it.id)}
                        <span class="summary-target-timer"
                          >{timerRunning ? 'Running' : 'Paused'}
                          {#if timerElapsedLabel}
                            ({timerElapsedLabel})
                          {/if}</span
                        >
                      {/if}
                    </div>
                    <div class="summary-header-actions">
                      {#if summaryBusy}
                        <span class="spinner inline" role="status" aria-label="Generating summary"
                        ></span>
                      {/if}
                      <button
                        class="action-btn cancel compact"
                        on:click|preventDefault={onCancelSummary}
                        title="Cancel"
                        aria-label="Cancel"
                      >
                        <span class="codicon codicon-close" aria-hidden="true"></span>
                      </button>
                    </div>
                  </div>
                  <textarea
                    class="summary-textarea"
                    placeholder="Draft a concise update for this work item…"
                    value={summaryDraft}
                    on:input={onSummaryInput}
                    on:blur={onSummaryBlur}
                    rows="3"
                    disabled={summaryAreaDisabled}
                  ></textarea>
                  <div class="summary-actions">
                    <div class="summary-buttons">
                      <button
                        class="action-btn summary-generate"
                        on:click|preventDefault={onGenerateSummary}
                        title={summaryButtonLabel}
                        aria-label={summaryButtonLabel}
                        disabled={summaryGenerateDisabled}
                      >
                        <span class="codicon codicon-rocket" aria-hidden="true"></span>
                        {summaryButtonLabel}
                      </button>
                      {#if timerActive && activeId === Number(it.id)}
                        <button
                          class="action-btn summary-apply"
                          on:click|preventDefault={onStopAndApplySummary}
                          title="Stop timer and apply time entry with this summary"
                          aria-label="Stop timer and apply time entry with this summary"
                          disabled={summaryApplyDisabled}
                        >
                          <span class="codicon codicon-check" aria-hidden="true"></span>
                          Stop &amp; Apply
                        </button>
                      {:else}
                        <button
                          class="action-btn summary-apply"
                          on:click|preventDefault={() =>
                            dispatch('applySummary', { workItemId: it.id })}
                          title="Apply summary as comment"
                          aria-label="Apply summary as comment"
                          disabled={summaryBusy || !summaryDraft.trim()}
                        >
                          <span class="codicon codicon-check" aria-hidden="true"></span>
                          Apply
                        </button>
                      {/if}
                    </div>
                    <div class="summary-helper">{summaryHelperText}</div>
                  </div>
                  {#if summaryStatus}
                    <div class="summary-status" aria-live="polite">{summaryStatus}</div>
                  {/if}
                </div>
              {/if}

              <div class="work-item-meta">
                <span class="work-item-type">{it.fields?.['System.WorkItemType'] || 'Task'}</span>
                <span class="work-item-state state-{normalizeState(it.fields?.['System.State'])}"
                  >{it.fields?.['System.State'] || 'New'}</span
                >
                <span class="work-item-assignee">
                  {#if it.fields?.['System.AssignedTo']}
                    <span class="codicon codicon-account" aria-hidden="true"></span>
                    {it.fields['System.AssignedTo'].displayName || it.fields['System.AssignedTo']}
                  {:else}
                    <span class="codicon codicon-account" aria-hidden="true"></span> Unassigned
                  {/if}
                </span>
              </div>
            </div>

            <div class="work-item-actions">
              {#if timerActive && activeId === Number(it.id)}
                <button
                  class="action-btn stop"
                  on:click|stopPropagation={() => dispatch('stopTimer')}
                  title="Stop timer"
                  aria-label={`Stop timer for #${it.id}`}
                >
                  <span class="codicon codicon-debug-stop" aria-hidden="true"></span> Stop
                </button>
              {:else}
                <button
                  class="action-btn start"
                  on:click|stopPropagation={() => dispatch('startItem', { id: it.id })}
                  title="Start timer"
                  aria-label={`Start timer for #${it.id}`}
                  disabled={timerActive}
                >
                  <span class="codicon codicon-play" aria-hidden="true"></span> Start
                </button>
              {/if}
              <button
                class="action-btn view"
                on:click|stopPropagation={() => dispatch('openItem', { id: it.id })}
                title="View in browser"
                aria-label={`View work item #${it.id}`}
              >
                <span class="codicon codicon-eye" aria-hidden="true"></span> View
              </button>
              <button
                class="action-btn edit"
                on:click|stopPropagation={() => dispatch('editItem', { id: it.id })}
                title="Edit work item"
                aria-label={`Edit work item #${it.id}`}
              >
                <span class="codicon codicon-edit" aria-hidden="true"></span> Edit
              </button>
              <button
                class="action-btn comment"
                on:click|stopPropagation={() => dispatch('commentItem', { id: it.id })}
                title="Add comment"
                aria-label={`Add comment to #${it.id}`}
              >
                <span class="codicon codicon-comment" aria-hidden="true"></span> Comment
              </button>
            </div>
          </div>
        {/each}
      </div>
    {:else}
      <div class="empty">No work items to display.</div>
    {/if}
  </div>
  <Toasts ariaLabel="Work item notifications" />
</div>

<style>
  .pane {
    display: flex;
    flex-direction: column;
    height: 100vh;
    background: var(--vscode-editor-background);
    color: var(--vscode-editor-foreground);
    font-family: var(--vscode-font-family);
  }

<<<<<<< HEAD
=======
  /* Connection Tabs */
  .connection-tabs {
    display: flex;
    background: var(--vscode-tab-inactiveBackground);
    border-bottom: 1px solid var(--vscode-editorWidget-border);
    overflow-x: auto;
    flex-shrink: 0;
  }

  .connection-tab {
    padding: 8px 16px;
    background: var(--vscode-tab-inactiveBackground);
    color: var(--vscode-tab-inactiveForeground);
    border: none;
    border-right: 1px solid var(--vscode-editorWidget-border);
    cursor: pointer;
    font-size: 13px;
    font-family: var(--vscode-font-family);
    white-space: nowrap;
    transition: all 0.2s ease;
  }

  .connection-tab:hover {
    background: var(--vscode-tab-hoverBackground);
    color: var(--vscode-tab-hoverForeground);
  }

  .connection-tab.active {
    background: var(--vscode-tab-activeBackground);
    color: var(--vscode-tab-activeForeground);
    border-bottom: 2px solid var(--vscode-tab-activeBorder, var(--ado-blue));
  }

  .connection-tab:focus {
    outline: 1px solid var(--vscode-focusBorder);
    outline-offset: -1px;
  }

>>>>>>> 53bc5d82
  .query-header {
    display: flex;
    align-items: center;
    padding: 8px 12px;
    border-bottom: 1px solid var(--vscode-editorWidget-border);
    background: var(--vscode-editorGroupHeader-tabsBackground);
    flex-shrink: 0;
  }

  .pane-header {
    display: flex;
    align-items: center;
    gap: 8px;
    font-size: 12px;
    padding: 8px 12px;
    border-bottom: 1px solid var(--vscode-editorWidget-border);
    background: var(--vscode-editorGroupHeader-tabsBackground);
    color: var(--vscode-editor-foreground);
    flex-shrink: 0;
  }

  .muted {
    opacity: 0.7;
  }
  .count {
    margin-left: auto;
    opacity: 0.85;
  }
  .actions {
    display: inline-flex;
    gap: 6px;
  }
  .filters {
    display: inline-flex;
    gap: 6px;
    align-items: center;
    margin-left: 8px;
    flex-wrap: wrap;
  }

  /* Query Selector Styles */
  .query-selector-container {
    display: flex;
    flex-direction: column;
    gap: 4px;
    min-width: 300px;
    max-width: 500px;
    width: 100%;
  }

  .query-selector-label {
    font-size: 12px;
    font-weight: 600;
    color: var(--vscode-foreground);
    margin-bottom: 2px;
  }

  .query-selector {
    font-size: 13px;
    padding: 6px 8px;
    border: 1px solid var(--vscode-input-border);
    background-color: var(--vscode-input-background);
    color: var(--vscode-input-foreground);
    border-radius: 3px;
    transition: border-color 0.2s ease;
  }

  .query-selector:focus {
    outline: none;
    border-color: var(--vscode-focusBorder);
    box-shadow: 0 0 0 1px var(--vscode-focusBorder);
  }

  .query-selector:hover {
    border-color: var(--vscode-inputOption-hoverBorder);
  }

  .query-description {
    font-size: 11px;
    color: var(--vscode-descriptionForeground);
    line-height: 1.3;
    margin-top: 2px;
    min-height: 14px;
    opacity: 0.8;
  }
  .filters input,
  .filters select {
    font-size: 11px;
    padding: 4px 8px;
    background: var(--vscode-input-background);
    color: var(--vscode-input-foreground);
    border: 1px solid var(--vscode-input-border);
    border-radius: 3px;
  }

  .spinner {
    width: 12px;
    height: 12px;
    border: 2px solid var(--vscode-editorWidget-border);
    border-top-color: var(--ado-blue);
    border-radius: 50%;
    animation: spin 1s linear infinite;
    display: inline-block;
    margin-left: 6px;
  }

  @keyframes spin {
    from {
      transform: rotate(0deg);
    }
    to {
      transform: rotate(360deg);
    }
  }

  button {
    font-size: 11px;
    padding: 4px 8px;
    color: var(--vscode-button-foreground);
    background: var(--ado-blue);
    border: 1px solid transparent;
    border-radius: 3px;
    cursor: pointer;
    display: inline-flex;
    align-items: center;
    gap: 4px;
    font-family: var(--vscode-font-family);
  }

  button:hover {
    background: var(--ado-blue-light);
  }
  button[disabled] {
    opacity: 0.5;
    cursor: default;
    filter: grayscale(0.2);
  }

  .pane-body {
    flex: 1;
    overflow: hidden;
    display: flex;
    flex-direction: column;
  }

  .work-item-summary {
    margin: 8px 0;
    padding: 8px;
    border: 1px solid var(--vscode-editorWidget-border);
    border-radius: 4px;
    background: var(--vscode-editorWidget-background);
    display: flex;
    flex-direction: column;
    gap: 8px;
  }

  .summary-panel {
    margin: 12px;
    padding: 12px;
    border: 1px solid var(--vscode-editorWidget-border);
    border-radius: 6px;
    background: var(--vscode-editorWidget-background);
    display: flex;
    flex-direction: column;
    gap: 10px;
  }
  .summary-header {
    display: flex;
    align-items: center;
    justify-content: space-between;
    gap: 12px;
  }

  .summary-header-actions {
    display: flex;
    align-items: center;
    gap: 8px;
  }
  .summary-context {
    display: flex;
    align-items: center;
    gap: 8px;
    font-size: 12px;
    flex-wrap: wrap;
  }
  .summary-target-label {
    font-weight: 600;
    text-transform: uppercase;
    letter-spacing: 0.04em;
    font-size: 10px;
    color: var(--vscode-descriptionForeground, #888);
  }
  .summary-target-value {
    font-weight: 600;
    color: var(--vscode-editor-foreground);
    background: rgba(0, 120, 212, 0.12);
    padding: 2px 6px;
    border-radius: 12px;
  }
  .summary-provider-badge {
    font-size: 10px;
    text-transform: uppercase;
    padding: 2px 6px;
    border-radius: 10px;
    background: rgba(92, 45, 145, 0.2);
    color: var(--ado-purple);
    font-weight: 600;
  }
  .summary-target-timer {
    font-size: 10px;
    color: var(--ado-orange);
    background: rgba(255, 140, 0, 0.18);
    padding: 2px 6px;
    border-radius: 10px;
    border: 1px solid rgba(255, 140, 0, 0.35);
  }
  .summary-textarea {
    width: 100%;
    min-height: 120px;
    resize: vertical;
    padding: 8px;
    border: 1px solid var(--vscode-input-border);
    border-radius: 4px;
    background: var(--vscode-input-background);
    color: var(--vscode-input-foreground);
    font-size: 12px;
    font-family: var(--vscode-font-family);
  }
  .summary-textarea:disabled {
    opacity: 0.6;
    cursor: not-allowed;
  }
  .summary-actions {
    display: flex;
    align-items: flex-start;
    justify-content: space-between;
    gap: 12px;
    flex-wrap: wrap;
  }
  .summary-buttons {
    display: inline-flex;
    gap: 8px;
  }
  .summary-helper {
    font-size: 11px;
    opacity: 0.75;
    max-width: 320px;
  }
  .summary-generate {
    background: var(--ado-blue);
    color: #fff;
    border-color: var(--ado-blue);
  }
  .summary-generate:hover {
    background: var(--ado-blue-light);
  }
  .summary-apply {
    background: var(--ado-green);
    color: #fff;
    border-color: var(--ado-green);
  }
  .summary-apply:hover {
    background: rgba(16, 124, 16, 0.85);
  }
  .summary-status,
  .summary-status-inline {
    font-size: 11px;
    background: rgba(0, 120, 212, 0.12);
    color: var(--ado-blue);
    border-radius: 4px;
    padding: 6px 8px;
    margin-top: 2px;
  }
  .summary-status-inline {
    margin: 8px 12px 0 12px;
  }
  .spinner.inline {
    width: 10px;
    height: 10px;
    border-width: 2px;
  }

  .empty {
    padding: 20px;
    font-size: 14px;
    opacity: 0.7;
    text-align: center;
  }

  .loading {
    padding: 20px;
    font-size: 14px;
    opacity: 0.9;
    display: flex;
    align-items: center;
    gap: 8px;
    justify-content: center;
  }

  .error-banner {
    margin: 8px;
    padding: 8px;
    border: 1px solid var(--ado-red);
    background: rgba(209, 52, 56, 0.1);
    color: var(--ado-red);
    border-radius: 4px;
    font-size: 12px;
  }

  /* Work Item Cards */
  .items {
    padding: 8px;
    overflow-y: auto;
    flex: 1;
    display: flex;
    flex-direction: column;
    gap: 8px;
  }

  .work-item-card {
    display: flex;
    flex-direction: column;
    padding: 12px;
    border: 1px solid var(--vscode-editorWidget-border);
    border-radius: 4px;
    background: var(--vscode-editor-background);
    cursor: pointer;
    transition: all 0.2s ease;
    position: relative;
  }

  .work-item-card:hover {
    background: var(--vscode-list-hoverBackground);
    border-color: var(--ado-blue);
    box-shadow: 0 2px 8px rgba(0, 120, 212, 0.1);
  }

  .work-item-card.has-active-timer {
    border-left: 3px solid var(--ado-orange);
  }

  .work-item-card.focused {
    outline: 2px solid var(--vscode-focusBorder);
    outline-offset: 2px;
    background: var(--vscode-list-activeSelectionBackground);
    border-color: var(--vscode-focusBorder);
  }

  .work-item-card.selected {
    background: var(--vscode-list-selectionBackground);
    border-color: var(--vscode-list-selectionBackground);
  }

  .work-item-card.focused.selected {
    background: var(--vscode-list-activeSelectionBackground);
    border-color: var(--vscode-focusBorder);
  }

  .work-item-header {
    display: flex;
    align-items: center;
    gap: 8px;
    margin-bottom: 8px;
  }

  .work-item-type-icon {
    font-family: 'codicon';
    font-size: 16px;
    width: 24px;
    height: 24px;
    display: flex;
    align-items: center;
    justify-content: center;
    border-radius: 4px;
    flex-shrink: 0;
    color: var(--ado-blue);
  }

  .work-item-id {
    background: var(--vscode-badge-background);
    color: var(--vscode-badge-foreground);
    padding: 2px 6px;
    border-radius: 10px;
    font-size: 10px;
    font-weight: 600;
  }

  .work-item-priority {
    margin-left: auto;
    font-size: 14px;
    font-weight: 600;
  }

  .priority-1 {
    color: var(--ado-red);
  }
  .priority-2 {
    color: var(--ado-orange);
  }
  .priority-3 {
    color: var(--ado-blue);
  }
  .priority-4 {
    color: var(--ado-gray);
  }

  .work-item-content {
    flex: 1;
    margin-bottom: 8px;
  }

  .work-item-title {
    font-weight: 600;
    font-size: 14px;
    line-height: 1.3;
    margin-bottom: 6px;
    color: var(--vscode-editor-foreground);
  }

  .work-item-desc {
    font-size: 11px;
    line-height: 1.3;
    margin-bottom: 6px;
    opacity: 0.75;
    display: -webkit-box;
    -webkit-line-clamp: 3;
    line-clamp: 3;
    -webkit-box-orient: vertical;
    overflow: hidden;
    text-overflow: ellipsis;
    word-break: break-word;
  }

  .work-item-meta {
    display: flex;
    flex-wrap: wrap;
    gap: 8px;
    align-items: center;
    font-size: 11px;
    margin-bottom: 8px;
  }

  .work-item-type {
    padding: 2px 6px;
    background: var(--vscode-badge-background);
    color: var(--vscode-badge-foreground);
    border-radius: 10px;
    font-size: 10px;
    font-weight: 500;
  }

  .work-item-state {
    padding: 2px 6px;
    border-radius: 10px;
    font-size: 10px;
    font-weight: 500;
    text-transform: uppercase;
  }

  .state-todo,
  .state-new {
    background: rgba(0, 120, 212, 0.2);
    color: var(--state-new);
  }
  .state-active,
  .state-inprogress,
  .state-doing {
    background: rgba(255, 140, 0, 0.2);
    color: var(--state-active);
  }
  .state-resolved,
  .state-done,
  .state-closed {
    background: rgba(16, 124, 16, 0.2);
    color: var(--state-resolved);
  }
  .state-removed {
    background: rgba(209, 52, 56, 0.2);
    color: var(--state-removed);
  }
  .state-review {
    background: rgba(92, 45, 145, 0.2);
    color: var(--ado-purple);
  }

  .timer-indicator {
    background: rgba(255, 140, 0, 0.2);
    color: var(--ado-orange);
    padding: 2px 6px;
    border-radius: 4px;
    font-size: 10px;
    font-weight: 600;
    border: 1px solid rgba(255, 140, 0, 0.3);
    animation: pulse 2s infinite;
  }

  @keyframes pulse {
    0%,
    100% {
      opacity: 1;
    }
    50% {
      opacity: 0.7;
    }
  }

  .work-item-actions {
    display: flex;
    gap: 4px;
    align-items: center;
    opacity: 0;
    transition: opacity 0.2s ease;
  }

  .work-item-card:hover .work-item-actions {
    opacity: 1;
  }

  .action-btn {
    padding: 6px 8px;
    background: var(--vscode-button-secondaryBackground);
    border: 1px solid var(--vscode-editorWidget-border);
    border-radius: 3px;
    cursor: pointer;
    font-size: 11px;
    transition: all 0.1s ease;
    color: var(--vscode-button-secondaryForeground);
    display: inline-flex;
    align-items: center;
    gap: 4px;
    font-family: 'codicon';
  }

  .action-btn:hover {
    background: var(--vscode-button-secondaryHoverBackground);
    border-color: var(--ado-blue);
  }

  .action-btn.start {
    background: var(--ado-green);
    color: white;
    border-color: var(--ado-green);
  }
  .action-btn.start:hover {
    background: rgba(16, 124, 16, 0.8);
  }

  .action-btn.stop {
    background: var(--ado-red);
    color: white;
    border-color: var(--ado-red);
  }
  .action-btn.stop:hover {
    background: rgba(209, 52, 56, 0.8);
  }

  .action-btn.view {
    background: var(--ado-blue);
    color: white;
    border-color: var(--ado-blue);
  }
  .action-btn.view:hover {
    background: var(--ado-blue-light);
  }

  .action-btn.edit {
    background: var(--ado-purple);
    color: white;
    border-color: var(--ado-purple);
  }
  .action-btn.edit:hover {
    background: rgba(92, 45, 145, 0.8);
  }

  .action-btn.comment {
    background: var(--ado-gray);
    color: white;
    border-color: var(--ado-gray);
  }
  .action-btn.comment:hover {
    background: var(--ado-gray-light);
  }

  .action-btn.cancel {
    background: #dc3545;
    color: white;
    border-color: #dc3545;
  }

  .action-btn.cancel:hover {
    background: #c82333;
    border-color: #bd2130;
  }

  /* Kanban styles */
  .kanban-board {
    display: flex;
    gap: 12px;
    padding: 8px;
    overflow-x: auto;
    flex: 1;
  }

  .kanban-column {
    min-width: 280px;
    max-width: 320px;
    border: 1px solid var(--vscode-editorWidget-border);
    border-radius: 6px;
    background: var(--vscode-editorWidget-background);
    display: flex;
    flex-direction: column;
  }

  .kanban-column-header {
    display: flex;
    align-items: center;
    justify-content: space-between;
    padding: 8px 12px;
    border-bottom: 1px solid var(--vscode-editorWidget-border);
    background: var(--vscode-editorGroupHeader-tabsBackground);
    border-top: 3px solid transparent;
  }

  .kanban-column-header h3 {
    font-size: 13px;
    font-weight: 600;
    margin: 0;
  }

  .item-count {
    background: var(--vscode-badge-background);
    color: var(--vscode-badge-foreground);
    padding: 2px 6px;
    border-radius: 10px;
    font-size: 11px;
    font-weight: 600;
  }

  .kanban-column-content {
    padding: 8px;
    display: flex;
    flex-direction: column;
    gap: 8px;
    overflow-y: auto;
    flex: 1;
  }

  .kanban-card {
    border: 1px solid var(--vscode-editorWidget-border);
    border-radius: 6px;
    padding: 10px;
    background: var(--vscode-editor-background);
    border-left: 3px solid transparent;
    cursor: pointer;
    transition: all 0.2s ease;
  }

  .kanban-card:hover {
    background: var(--vscode-list-hoverBackground);
    border-color: var(--ado-blue);
  }

  .kanban-card .title {
    font-weight: 600;
    margin-bottom: 4px;
    color: var(--vscode-editor-foreground);
    font-size: 13px;
  }

  .kanban-card .meta {
    font-size: 11px;
    opacity: 0.8;
    margin-bottom: 6px;
  }

  .kanban-card .actions {
    display: inline-flex;
    gap: 4px;
    opacity: 0;
    transition: opacity 0.2s ease;
  }

  .kanban-card:hover .actions {
    opacity: 1;
  }

  /* Column header accents by state */
  .kanban-column.state-todo .kanban-column-header {
    border-top-color: var(--state-new);
  }
  .kanban-column.state-active .kanban-column-header {
    border-top-color: var(--state-active);
  }
  .kanban-column.state-inprogress .kanban-column-header {
    border-top-color: var(--state-active);
  }
  .kanban-column.state-review .kanban-column-header {
    border-top-color: var(--ado-purple);
  }
  .kanban-column.state-resolved .kanban-column-header {
    border-top-color: var(--state-resolved);
  }
  .kanban-column.state-done .kanban-column-header {
    border-top-color: var(--state-resolved);
  }
  .kanban-column.state-removed .kanban-column-header {
    border-top-color: var(--state-removed);
  }

  /* Card accents by state */
  .kanban-card.state-todo {
    border-left-color: var(--state-new);
  }
  .kanban-card.state-active {
    border-left-color: var(--state-active);
  }
  .kanban-card.state-inprogress {
    border-left-color: var(--state-active);
  }
  .kanban-card.state-review {
    border-left-color: var(--ado-purple);
  }
  .kanban-card.state-resolved {
    border-left-color: var(--state-resolved);
  }
  .kanban-card.state-done {
    border-left-color: var(--state-resolved);
  }
  .kanban-card.state-removed {
    border-left-color: var(--state-removed);
  }

  /* Compact action buttons for kanban view */
  .action-btn.compact {
    min-width: 28px;
    padding: 4px 6px;
    font-size: 12px;
  }

  .kanban-card .work-item-actions {
    justify-content: center;
    gap: 4px;
  }

  .kanban-card .work-item-header {
    margin-bottom: 6px;
  }

  .kanban-card .work-item-content {
    margin-bottom: 8px;
  }

  /* Timer indicator adjustments for kanban */
  .kanban-card .timer-indicator {
    font-size: 10px;
    margin-left: auto;
  }
</style>
<|MERGE_RESOLUTION|>--- conflicted
+++ resolved
@@ -1,1921 +1,1862 @@
-<script>
-  import { createEventDispatcher } from 'svelte';
-  import Toasts from './Toasts.svelte';
-  const dispatch = createEventDispatcher();
-  export let workItemCount = 0;
-  // Optional subtitle (removed legacy 'Svelte flag on' marker)
-  export let subtitle = '';
-  export let hasItems = false;
-  export let timerActive = false;
-  export let timerRunning = false;
-  export let timerElapsedLabel = '';
-  export let activeId = 0; // 0 means none
-  export let activeTitle = '';
-  export let items = [];
-  export let kanbanView = false;
-  export let loading = false;
-  export let errorMsg = '';
-  // Filters / sort
-  export let filterText = '';
-  export let typeFilter = '';
-  export let stateFilter = 'all'; // one of 'all', columnDefs keys
-  export let sortKey = 'updated-desc'; // 'updated-desc' | 'id-desc' | 'id-asc' | 'title-asc'
-  export let availableStates = []; // dynamic list of normalized state keys
-  export let availableTypes = [];
-  // Query selector
-  export let selectedQuery = 'My Activity';
-  export let queryDescription = '';
-  export let summaryDraft = '';
-  export let summaryStatus = '';
-  export let summaryProvider = 'builtin';
-  export let summaryBusy = false;
-  export let summaryTargetId = 0;
-  export let summaryWorkItemId = 0;
-
-<<<<<<< HEAD
-  // Keyboard navigation state
-  let focusedIndex = 0;
-  let selectedItems = new Set();
-  let keyboardNavigationEnabled = true;
-=======
-  // Connections
-  export let connections = [];
-  export let activeConnectionId = undefined;
->>>>>>> 53bc5d82
-
-  function onRefresh() {
-    dispatch('refresh');
-  }
-  function onOpenFirst() {
-    if (hasItems) dispatch('openFirst');
-  }
-  function onStartTimer() {
-    if (hasItems && !timerActive) dispatch('startTimer');
-  }
-  function onStopTimer() {
-    if (timerActive) dispatch('stopTimer');
-  }
-  function onOpenActive() {
-    if (timerActive && activeId) dispatch('openActive', { id: activeId });
-  }
-  function onCreate() {
-    dispatch('createWorkItem');
-  }
-  function onToggleKanban() {
-    dispatch('toggleKanban');
-  }
-  function onFilterInput(e) {
-    dispatch('filtersChanged', {
-      filterText: e.target.value,
-      typeFilter,
-      stateFilter,
-      sortKey,
-    });
-  }
-  function onStateFilterChange(e) {
-    dispatch('filtersChanged', {
-      filterText,
-      typeFilter,
-      stateFilter: e.target.value,
-      sortKey,
-    });
-  }
-  function onTypeFilterChange(e) {
-    dispatch('filtersChanged', {
-      filterText,
-      typeFilter: e.target.value,
-      stateFilter,
-      sortKey,
-    });
-  }
-  function onSortChange(e) {
-    dispatch('filtersChanged', {
-      filterText,
-      typeFilter,
-      stateFilter,
-      sortKey: e.target.value,
-    });
-  }
-  function onSummaryInput(e) {
-    dispatch('summaryDraftChanged', { value: e.target.value });
-  }
-  function onSummaryBlur(e) {
-    dispatch('summaryDraftBlur', { value: e.target.value });
-  }
-  function onGenerateSummary() {
-    dispatch('generateSummary');
-  }
-  function onStopAndApplySummary() {
-    dispatch('stopAndApplySummary');
-  }
-  function onCancelSummary() {
-    dispatch('cancelSummary');
-  }
-  function onQueryChange(e) {
-    dispatch('queryChanged', { query: e.target.value });
-  }
-  function onConnectionChange(e) {
-    dispatch('connectionChanged', { connectionId: e.target.value });
-  }
-
-  // Query options
-  const queryOptions = [
-    {
-      value: 'My Activity',
-      label: 'My Activity',
-      description: "Work items I've created, assigned to, or recently changed",
-    },
-    {
-      value: 'My Work Items',
-      label: 'My Work Items',
-      description: 'Work items currently assigned to me',
-    },
-    {
-      value: 'Assigned to me',
-      label: 'Assigned to me',
-      description: 'Work items currently assigned to me',
-    },
-    {
-      value: 'Current Sprint',
-      label: 'Current Sprint',
-      description: 'Work items in the current iteration',
-    },
-    {
-      value: 'All Active',
-      label: 'All Active',
-      description: 'All active work items in the project',
-    },
-    {
-      value: 'Recently Updated',
-      label: 'Recently Updated',
-      description: 'Work items updated in the last 14 days',
-    },
-    { value: 'Following', label: 'Following', description: "Work items I'm following" },
-    { value: 'Mentioned', label: 'Mentioned', description: "Work items where I've been mentioned" },
-  ];
-
-  // Keyboard navigation handlers
-  function handleKeydown(event) {
-    if (!keyboardNavigationEnabled) return;
-
-    const { key, ctrlKey, metaKey, shiftKey } = event;
-    const isModifier = ctrlKey || metaKey;
-
-    switch (key) {
-      case 'j':
-      case 'ArrowDown':
-        if (!isModifier) {
-          event.preventDefault();
-          navigateDown();
-        }
-        break;
-      case 'k':
-      case 'ArrowUp':
-        if (!isModifier) {
-          event.preventDefault();
-          navigateUp();
-        }
-        break;
-      case 'h':
-      case 'ArrowLeft':
-        if (!isModifier) {
-          event.preventDefault();
-          navigateLeft();
-        }
-        break;
-      case 'l':
-      case 'ArrowRight':
-        if (!isModifier) {
-          event.preventDefault();
-          navigateRight();
-        }
-        break;
-      case 'Home':
-        event.preventDefault();
-        navigateToTop();
-        break;
-      case 'End':
-        event.preventDefault();
-        navigateToBottom();
-        break;
-      case 'Enter':
-        if (!isModifier) {
-          event.preventDefault();
-          openFocusedItem();
-        }
-        break;
-      case ' ':
-        if (!isModifier) {
-          event.preventDefault();
-          toggleSelection();
-        }
-        break;
-      case 'Escape':
-        event.preventDefault();
-        clearSelection();
-        break;
-      case 'a':
-        if (isModifier) {
-          event.preventDefault();
-          selectAll();
-        }
-        break;
-      case 'r':
-        if (!isModifier) {
-          event.preventDefault();
-          onRefresh();
-        }
-        break;
-      case 'v':
-        if (!isModifier) {
-          event.preventDefault();
-          dispatch('toggleKanbanView');
-        }
-        break;
-      case 'f':
-        if (!isModifier) {
-          event.preventDefault();
-          focusSearch();
-        }
-        break;
-    }
-  }
-
-  function navigateDown() {
-    if (focusedIndex < items.length - 1) {
-      focusedIndex++;
-      updateFocus();
-    }
-  }
-
-  function navigateUp() {
-    if (focusedIndex > 0) {
-      focusedIndex--;
-      updateFocus();
-    }
-  }
-
-  function navigateLeft() {
-    if (kanbanView) {
-      // In Kanban view, move to previous column
-      updateFocus();
-    }
-  }
-
-  function navigateRight() {
-    if (kanbanView) {
-      // In Kanban view, move to next column
-      updateFocus();
-    }
-  }
-
-  function navigateToTop() {
-    focusedIndex = 0;
-    updateFocus();
-  }
-
-  function navigateToBottom() {
-    focusedIndex = Math.max(0, items.length - 1);
-    updateFocus();
-  }
-
-  function toggleSelection() {
-    if (selectedItems.has(focusedIndex)) {
-      selectedItems.delete(focusedIndex);
-    } else {
-      selectedItems.add(focusedIndex);
-    }
-    selectedItems = selectedItems; // Trigger reactivity
-  }
-
-  function selectAll() {
-    selectedItems = new Set(Array.from({ length: items.length }, (_, i) => i));
-  }
-
-  function clearSelection() {
-    selectedItems = new Set();
-  }
-
-  function openFocusedItem() {
-    if (items[focusedIndex]) {
-      dispatch('openWorkItem', { id: items[focusedIndex].id });
-    }
-  }
-
-  function focusSearch() {
-    // Focus the search input
-    const searchInput = document.querySelector('input[type="text"]');
-    if (searchInput) {
-      searchInput.focus();
-    }
-  }
-
-  function updateFocus() {
-    // Scroll focused item into view
-    const focusedElement = document.querySelector(`[data-index="${focusedIndex}"]`);
-    if (focusedElement) {
-      focusedElement.scrollIntoView({ behavior: 'smooth', block: 'nearest' });
-    }
-  }
-
-  // Listen for messages from the extension
-  function handleMessage(event) {
-    const { type, data } = event.detail;
-
-    switch (type) {
-      case 'updateFocus':
-        focusedIndex = data.focusedIndex;
-        updateFocus();
-        break;
-      case 'updateSelection':
-        selectedItems = new Set(data.selectedItems);
-        break;
-      case 'focusSearch':
-        focusSearch();
-        break;
-    }
-  }
-  function onCancelSummary() {
-    dispatch('cancelSummary');
-  }
-  function onQueryChange(e) {
-    dispatch('queryChanged', { query: e.target.value });
-  }
-
-  // Query options
-  const queryOptions = [
-    {
-      value: 'My Activity',
-      label: 'My Activity',
-      description: "Work items I've created, assigned to, or recently changed",
-    },
-    {
-      value: 'My Work Items',
-      label: 'My Work Items',
-      description: 'Work items currently assigned to me',
-    },
-    {
-      value: 'Assigned to me',
-      label: 'Assigned to me',
-      description: 'Work items currently assigned to me',
-    },
-    {
-      value: 'Current Sprint',
-      label: 'Current Sprint',
-      description: 'Work items in the current iteration',
-    },
-    {
-      value: 'All Active',
-      label: 'All Active',
-      description: 'All active work items in the project',
-    },
-    {
-      value: 'Recently Updated',
-      label: 'Recently Updated',
-      description: 'Work items updated in the last 14 days',
-    },
-    { value: 'Following', label: 'Following', description: "Work items I'm following" },
-    { value: 'Mentioned', label: 'Mentioned', description: "Work items where I've been mentioned" },
-  ];
-
-  $: summaryButtonLabel =
-    summaryProvider === 'openai' ? 'Generate AI Summary' : 'Copy Copilot Prompt';
-  $: summaryHelperText =
-    summaryProvider === 'openai'
-      ? 'Creates an OpenAI summary and copies it to your clipboard.'
-      : 'Copies a Copilot-ready prompt to your clipboard.';
-  $: summaryGenerateDisabled = summaryBusy || !summaryTargetId;
-  $: summaryApplyDisabled = summaryBusy || !timerActive;
-  $: summaryAreaDisabled = !summaryTargetId;
-
-  // DnD helpers
-  let draggingId = null;
-  function handleDragStart(ev, it) {
-    draggingId = it.id;
-    try {
-      ev.dataTransfer?.setData('text/plain', String(it.id));
-    } catch {}
-    ev.dataTransfer && (ev.dataTransfer.effectAllowed = 'move');
-  }
-  function allowDrop(ev) {
-    ev.preventDefault();
-  }
-  function handleDrop(ev, colKey) {
-    ev.preventDefault();
-    const txt = ev.dataTransfer?.getData('text/plain');
-    const id = Number(txt || draggingId);
-    draggingId = null;
-    if (!id) return;
-    // Compute best guess target state label to send to extension
-    const label = bucketLabels[colKey] || colKey;
-    dispatch('moveItem', { id, target: colKey, targetState: label });
-  }
-
-  // --- Kanban helpers ---
-  // We’ll group items by their actual state but map similar states to buckets for ordering
-  const bucketOrder = [
-    'new',
-    'approved',
-    'committed',
-    'active',
-    'inprogress',
-    'review',
-    'resolved',
-    'done',
-    'closed',
-    'removed',
-  ];
-  const bucketLabels = {
-    new: 'New',
-    approved: 'Approved',
-    committed: 'Committed',
-    active: 'Active',
-    inprogress: 'In Progress',
-    review: 'Review/Testing',
-    resolved: 'Resolved',
-    done: 'Done',
-    closed: 'Closed',
-    removed: 'Removed',
-  };
-
-  function normalizeState(raw) {
-    if (!raw) return 'todo';
-    const s = String(raw).toLowerCase().trim().replace(/\s+/g, '-');
-    if (s === 'new' || s === 'to-do' || s === 'todo' || s === 'proposed') return 'new';
-    if (s === 'approved') return 'approved';
-    if (s === 'committed') return 'committed';
-    if (s === 'active') return 'active';
-    if (s === 'in-progress' || s === 'inprogress' || s === 'doing') return 'inprogress';
-    if (s === 'review' || s === 'code-review' || s === 'testing') return 'review';
-    if (s === 'resolved') return 'resolved';
-    if (s === 'done') return 'done';
-    if (s === 'closed' || s === 'completed') return 'closed';
-    if (s === 'removed') return 'removed';
-    return 'new';
-  }
-
-  function getWorkItemTypeIcon(type) {
-    const t = String(type || '').toLowerCase();
-    if (t.includes('bug')) return '\uf41d'; // bug icon
-    if (t.includes('task')) return '\uf0f7'; // task icon
-    if (t.includes('story') || t.includes('user story')) return '\uf413'; // book icon
-    if (t.includes('feature')) return '\uf0e7'; // star icon
-    if (t.includes('epic')) return '\uf0f2'; // layers icon
-    return '\uf0c5'; // default work item icon
-  }
-
-  function getPriorityClass(priority) {
-    const p = Number(priority) || 3;
-    if (p === 1) return 'priority-1';
-    if (p === 2) return 'priority-2';
-    if (p === 3) return 'priority-3';
-    if (p === 4) return 'priority-4';
-    return 'priority-3';
-  }
-
-  function extractDescription(it) {
-    const raw = it?.fields?.['System.Description'];
-    if (!raw || typeof raw !== 'string') return '';
-    // Strip HTML tags & collapse whitespace
-    const text = raw
-      .replace(/<style[\s\S]*?<\/style>/gi, ' ')
-      .replace(/<script[\s\S]*?<\/script>/gi, ' ')
-      .replace(/<[^>]+>/g, ' ')
-      .replace(/&nbsp;/gi, ' ')
-      .replace(/&amp;/gi, '&')
-      .replace(/&lt;/gi, '<')
-      .replace(/&gt;/gi, '>')
-      .replace(/&quot;/gi, '"')
-      .replace(/&#39;/gi, "'")
-      .replace(/\s+/g, ' ') // collapse
-      .trim();
-    const max = 120;
-    if (text.length <= max) return text;
-    return text.slice(0, max).trimEnd() + '…';
-  }
-
-  $: kanbanGroups = (() => {
-    // Derive buckets present from items
-    const present = new Set(bucketOrder);
-    const groups = Object.fromEntries(bucketOrder.map((k) => [k, []]));
-    (items || []).forEach((it) => {
-      const norm = normalizeState(it?.fields?.['System.State']);
-      if (!present.has(norm)) present.add(norm);
-      (groups[norm] || groups['new']).push(it);
-    });
-    return groups;
-  })();
-
-  $: columnDefs = bucketOrder
-    .filter(
-      (k) =>
-        (kanbanGroups[k] || []).length > 0 ||
-        ['new', 'active', 'inprogress', 'review', 'done'].includes(k)
-    )
-    .map((k) => ({ key: k, label: bucketLabels[k] || k }));
-</script>
-
-<div class="pane">
-<<<<<<< HEAD
-=======
-  <!-- Connection Tabs (only show if multiple connections) -->
-  {#if connections && connections.length > 1}
-    <div class="connection-tabs" role="tablist" aria-label="Project connections">
-      {#each connections as connection}
-        <button
-          class="connection-tab"
-          class:active={connection.id === activeConnectionId}
-          on:click={() => dispatch('connectionChanged', { connectionId: connection.id })}
-          role="tab"
-          aria-selected={connection.id === activeConnectionId}
-          aria-label={`Switch to ${connection.label}`}
-          title={`${connection.organization}/${connection.project}`}
-        >
-          {connection.label}
-        </button>
-      {/each}
-    </div>
-  {/if}
-
->>>>>>> 53bc5d82
-  <!-- Query Selector Row -->
-  <div class="query-header" role="toolbar" aria-label="Query selection">
-    <div class="query-selector-container">
-      <label for="querySelect" class="query-selector-label">Query</label>
-      <select
-        id="querySelect"
-        class="query-selector"
-        bind:value={selectedQuery}
-        on:change={onQueryChange}
-        title="Select a query to filter work items"
-        aria-label="Select query"
-      >
-        {#each queryOptions as option}
-          <option value={option.value}>{option.label}</option>
-        {/each}
-      </select>
-      {#if queryDescription}
-        <div class="query-description">{queryDescription}</div>
-      {/if}
-    </div>
-  </div>
-
-  <!-- Main Controls Row -->
-  <div class="pane-header" role="toolbar" aria-label="Work Items actions">
-    <span style="font-weight:600;">Work Items</span>
-    {#if subtitle}
-      <span class="muted">({subtitle})</span>
-    {/if}
-    {#if loading}
-      <span class="spinner" role="status" aria-label="Loading" title="Loading"></span>
-    {/if}
-    <span class="count">{workItemCount}</span>
-    {#if timerActive}
-      <span class="muted"
-        >• {timerRunning ? 'Running' : 'Paused'}
-        {#if timerElapsedLabel}({timerElapsedLabel}){/if}</span
-      >
-      {#if activeId}
-        <button
-          on:click={onOpenActive}
-          title={activeTitle || 'Open active work item'}
-          aria-label={`Open active work item #${activeId}`}>#{activeId}</button
-        >
-      {/if}
-    {/if}
-    <span class="actions" style="margin-left:auto;">
-      <span class="filters" aria-label="Filters and sort">
-        <input
-          placeholder="Filter..."
-          value={filterText}
-          on:input={onFilterInput}
-          aria-label="Filter work items"
-        />
-        <select
-          on:change={onTypeFilterChange}
-          bind:value={typeFilter}
-          aria-label="Filter by work item type"
-        >
-          <option value="">All types</option>
-          {#if availableTypes && availableTypes.length}
-            {#each availableTypes as typeName}
-              <option value={typeName}>{typeName}</option>
-            {/each}
-          {/if}
-        </select>
-        <select
-          on:change={onStateFilterChange}
-          bind:value={stateFilter}
-          aria-label="Filter by state"
-        >
-          <option value="all">All</option>
-          {#if availableStates && availableStates.length}
-            {#each availableStates as s}
-              <option value={s}>{bucketLabels[s] || s}</option>
-            {/each}
-          {:else}
-            {#each columnDefs as c}
-              <option value={c.key}>{c.label}</option>
-            {/each}
-          {/if}
-        </select>
-        <select on:change={onSortChange} bind:value={sortKey} aria-label="Sort items">
-          <option value="updated-desc">Updated ↓</option>
-          <option value="id-desc">ID ↓</option>
-          <option value="id-asc">ID ↑</option>
-          <option value="title-asc">Title A→Z</option>
-        </select>
-      </span>
-    </span>
-  </div>
-
-<<<<<<< HEAD
-  <div
-    class="pane-body"
-    on:keydown={handleKeydown}
-    tabindex="0"
-    role="region"
-    aria-label="Work items list"
-  >
-=======
-  <div class="pane-body">
->>>>>>> 53bc5d82
-    {#if errorMsg}
-      <div class="error-banner" role="alert">{errorMsg}</div>
-    {/if}
-    {#if loading}
-      <div class="loading">
-        <span class="spinner" role="status" aria-label="Loading"></span> Loading work items…
-      </div>
-    {:else if kanbanView}
-      <div class="kanban-board" aria-label="Kanban board">
-        {#each columnDefs as col}
-          <div
-            class="kanban-column state-{col.key}"
-            on:dragover={allowDrop}
-            on:drop={(e) => handleDrop(e, col.key)}
-            role="listbox"
-            tabindex="0"
-            aria-label={`${col.label} column - drop items here`}
-          >
-            <div class="kanban-column-header">
-              <h3>{col.label}</h3>
-              <span class="item-count">{kanbanGroups[col.key]?.length || 0}</span>
-            </div>
-            <div class="kanban-column-content">
-              {#if kanbanGroups[col.key]?.length}
-                {#each kanbanGroups[col.key] as it}
-                  <div
-                    class="work-item-card kanban-card state-{normalizeState(
-                      it.fields?.['System.State']
-                    )} {timerActive && activeId === Number(it.id) ? 'has-active-timer' : ''}"
-                    tabindex="0"
-                    draggable="true"
-                    on:dragstart={(e) => handleDragStart(e, it)}
-                    on:keydown={(e) => {
-                      if (
-                        kanbanView &&
-                        (e.ctrlKey || e.metaKey) &&
-                        (e.key === 'ArrowLeft' || e.key === 'ArrowRight')
-                      ) {
-                        e.preventDefault();
-                        const currentKey = normalizeState(it.fields?.['System.State']);
-                        const idx = columnDefs.findIndex((c) => c.key === currentKey);
-                        if (idx !== -1) {
-                          const nextIdx = e.key === 'ArrowLeft' ? idx - 1 : idx + 1;
-                          const target = columnDefs[nextIdx];
-                          if (target) {
-                            const label = target.label || target.key;
-                            dispatch('moveItem', {
-                              id: it.id,
-                              target: target.key,
-                              targetState: label,
-                            });
-                          }
-                        }
-                      }
-                    }}
-                    role="button"
-                    aria-label={`Work item #${it.id}: ${it.fields?.['System.Title']} - use action buttons to interact`}
-                  >
-                    <div class="work-item-header">
-                      <span class="work-item-type-icon"
-                        >{getWorkItemTypeIcon(it.fields?.['System.WorkItemType'])}</span
-                      >
-                      <span class="work-item-id">#{it.id}</span>
-                      {#if timerActive && activeId === Number(it.id)}
-                        <span class="timer-indicator"
-                          ><span class="codicon codicon-clock" aria-hidden="true"></span>
-                          {timerElapsedLabel}</span
-                        >
-                      {/if}
-                      <span
-                        class="work-item-priority {getPriorityClass(
-                          it.fields?.['Microsoft.VSTS.Common.Priority']
-                        )}"
-                      >
-                        {it.fields?.['Microsoft.VSTS.Common.Priority'] || '3'}
-                      </span>
-                    </div>
-
-                    <div class="work-item-content">
-                      <div class="work-item-title">
-                        {it.fields?.['System.Title'] || `Work Item #${it.id}`}
-                      </div>
-                      {#if extractDescription(it)}
-                        <div class="work-item-desc" title={extractDescription(it)}>
-                          {extractDescription(it)}
-                        </div>
-                      {/if}
-
-                      <!-- Summary Composer for this work item -->
-                      {#if summaryWorkItemId === Number(it.id)}
-                        <div class="work-item-summary">
-                          <div class="summary-header">
-                            <div class="summary-context">
-                              <span class="summary-target-label">Comment</span>
-                              <span class="summary-provider-badge"
-                                >{summaryProvider === 'openai' ? 'OpenAI' : 'Copilot'}</span
-                              >
-                              {#if timerActive && activeId === Number(it.id)}
-                                <span class="summary-target-timer"
-                                  >{timerRunning ? 'Running' : 'Paused'}
-                                  {#if timerElapsedLabel}
-                                    ({timerElapsedLabel})
-                                  {/if}</span
-                                >
-                              {/if}
-                            </div>
-                            <div class="summary-header-actions">
-                              {#if summaryBusy}
-                                <span
-                                  class="spinner inline"
-                                  role="status"
-                                  aria-label="Generating summary"
-                                ></span>
-                              {/if}
-                              <button
-                                class="action-btn cancel compact"
-                                on:click|preventDefault={onCancelSummary}
-                                title="Cancel"
-                                aria-label="Cancel"
-                              >
-                                <span class="codicon codicon-close" aria-hidden="true"></span>
-                              </button>
-                            </div>
-                          </div>
-                          <textarea
-                            class="summary-textarea"
-                            placeholder="Draft a concise update for this work item…"
-                            value={summaryDraft}
-                            on:input={onSummaryInput}
-                            on:blur={onSummaryBlur}
-                            rows="3"
-                            disabled={summaryAreaDisabled}
-                          ></textarea>
-                          <div class="summary-actions">
-                            <div class="summary-buttons">
-                              <button
-                                class="action-btn summary-generate"
-                                on:click|preventDefault={onGenerateSummary}
-                                title={summaryButtonLabel}
-                                aria-label={summaryButtonLabel}
-                                disabled={summaryGenerateDisabled}
-                              >
-                                <span class="codicon codicon-rocket" aria-hidden="true"></span>
-                                {summaryButtonLabel}
-                              </button>
-                              {#if timerActive && activeId === Number(it.id)}
-                                <button
-                                  class="action-btn summary-apply"
-                                  on:click|preventDefault={onStopAndApplySummary}
-                                  title="Stop timer and apply time entry with this summary"
-                                  aria-label="Stop timer and apply time entry with this summary"
-                                  disabled={summaryApplyDisabled}
-                                >
-                                  <span class="codicon codicon-check" aria-hidden="true"></span>
-                                  Stop &amp; Apply
-                                </button>
-                              {:else}
-                                <button
-                                  class="action-btn summary-apply"
-                                  on:click|preventDefault={() =>
-                                    dispatch('applySummary', { workItemId: it.id })}
-                                  title="Apply summary as comment"
-                                  aria-label="Apply summary as comment"
-                                  disabled={summaryBusy || !summaryDraft.trim()}
-                                >
-                                  <span class="codicon codicon-check" aria-hidden="true"></span>
-                                  Apply
-                                </button>
-                              {/if}
-                            </div>
-                            <div class="summary-helper">{summaryHelperText}</div>
-                          </div>
-                          {#if summaryStatus}
-                            <div class="summary-status" aria-live="polite">{summaryStatus}</div>
-                          {/if}
-                        </div>
-                      {/if}
-
-                      <div class="work-item-meta">
-                        <span class="work-item-type"
-                          >{it.fields?.['System.WorkItemType'] || 'Task'}</span
-                        >
-                        {#if it.fields?.['System.AssignedTo']}
-                          <span class="work-item-assignee">
-                            <span class="codicon codicon-account" aria-hidden="true"></span>
-                            {it.fields['System.AssignedTo'].displayName ||
-                              it.fields['System.AssignedTo']}
-                          </span>
-                        {/if}
-                      </div>
-                    </div>
-
-                    <div class="work-item-actions">
-                      {#if timerActive && activeId === Number(it.id)}
-                        <button
-                          class="action-btn stop compact"
-                          on:click|stopPropagation={() => dispatch('stopTimer')}
-                          title="Stop timer"
-                          aria-label={`Stop timer for #${it.id}`}
-                        >
-                          <span class="codicon codicon-debug-stop" aria-hidden="true"></span>
-                        </button>
-                      {:else}
-                        <button
-                          class="action-btn start compact"
-                          on:click|stopPropagation={() => dispatch('startItem', { id: it.id })}
-                          title="Start timer"
-                          aria-label={`Start timer for #${it.id}`}
-                          disabled={timerActive}
-                        >
-                          <span class="codicon codicon-play" aria-hidden="true"></span>
-                        </button>
-                      {/if}
-                      <button
-                        class="action-btn view compact"
-                        on:click|stopPropagation={() => dispatch('openItem', { id: it.id })}
-                        title="View"
-                        aria-label={`View work item #${it.id}`}
-                      >
-                        <span class="codicon codicon-eye" aria-hidden="true"></span>
-                      </button>
-                      <button
-                        class="action-btn edit compact"
-                        on:click|stopPropagation={() => dispatch('editItem', { id: it.id })}
-                        title="Edit"
-                        aria-label={`Edit work item #${it.id}`}
-                      >
-                        <span class="codicon codicon-edit" aria-hidden="true"></span>
-                      </button>
-                      <button
-                        class="action-btn comment compact"
-                        on:click|stopPropagation={() => dispatch('commentItem', { id: it.id })}
-                        title="Comment"
-                        aria-label={`Add comment to #${it.id}`}
-                      >
-                        <span class="codicon codicon-comment" aria-hidden="true"></span>
-                      </button>
-                    </div>
-                  </div>
-                {/each}
-              {:else}
-                <div class="empty">No items</div>
-              {/if}
-            </div>
-          </div>
-        {/each}
-      </div>
-    {:else if items && items.length}
-      <div class="items" aria-label="Work items">
-        {#each items.slice(0, 50) as it, index}
-          <div
-            class="work-item-card {timerActive && activeId === Number(it.id)
-              ? 'has-active-timer'
-              : ''} {focusedIndex === index ? 'focused' : ''} {selectedItems.has(index)
-              ? 'selected'
-              : ''}"
-            tabindex="0"
-            role="button"
-<<<<<<< HEAD
-            data-index={index}
-            aria-label={`Work item #${it.id}: ${it.fields?.['System.Title']} - use action buttons to interact`}
-            on:click={() => {
-              focusedIndex = index;
-              updateFocus();
-            }}
-            on:keydown={(e) => {
-              if (e.key === 'Enter' || e.key === ' ') {
-                e.preventDefault();
-                focusedIndex = index;
-                updateFocus();
-                if (e.key === 'Enter') {
-                  openFocusedItem();
-                } else if (e.key === ' ') {
-                  toggleSelection();
-                }
-              }
-            }}
-=======
-            aria-label={`Work item #${it.id}: ${it.fields?.['System.Title']} - use action buttons to interact`}
->>>>>>> 53bc5d82
-          >
-            <div class="work-item-header">
-              <span class="work-item-type-icon"
-                >{getWorkItemTypeIcon(it.fields?.['System.WorkItemType'])}</span
-              >
-              <span class="work-item-id">#{it.id}</span>
-              {#if timerActive && activeId === Number(it.id)}
-                <span class="timer-indicator"
-                  ><span class="codicon codicon-clock" aria-hidden="true"></span>
-                  {timerElapsedLabel}</span
-                >
-              {/if}
-              <span
-                class="work-item-priority {getPriorityClass(
-                  it.fields?.['Microsoft.VSTS.Common.Priority']
-                )}"
-              >
-                {it.fields?.['Microsoft.VSTS.Common.Priority'] || '3'}
-              </span>
-            </div>
-
-            <div class="work-item-content">
-              <div class="work-item-title">
-                {it.fields?.['System.Title'] || `Work Item #${it.id}`}
-              </div>
-              {#if extractDescription(it)}
-                <div class="work-item-desc" title={extractDescription(it)}>
-                  {extractDescription(it)}
-                </div>
-              {/if}
-
-              <!-- Summary Composer for this work item -->
-              {#if summaryWorkItemId === Number(it.id)}
-                <div class="work-item-summary">
-                  <div class="summary-header">
-                    <div class="summary-context">
-                      <span class="summary-target-label">Comment</span>
-                      <span class="summary-provider-badge"
-                        >{summaryProvider === 'openai' ? 'OpenAI' : 'Copilot'}</span
-                      >
-                      {#if timerActive && activeId === Number(it.id)}
-                        <span class="summary-target-timer"
-                          >{timerRunning ? 'Running' : 'Paused'}
-                          {#if timerElapsedLabel}
-                            ({timerElapsedLabel})
-                          {/if}</span
-                        >
-                      {/if}
-                    </div>
-                    <div class="summary-header-actions">
-                      {#if summaryBusy}
-                        <span class="spinner inline" role="status" aria-label="Generating summary"
-                        ></span>
-                      {/if}
-                      <button
-                        class="action-btn cancel compact"
-                        on:click|preventDefault={onCancelSummary}
-                        title="Cancel"
-                        aria-label="Cancel"
-                      >
-                        <span class="codicon codicon-close" aria-hidden="true"></span>
-                      </button>
-                    </div>
-                  </div>
-                  <textarea
-                    class="summary-textarea"
-                    placeholder="Draft a concise update for this work item…"
-                    value={summaryDraft}
-                    on:input={onSummaryInput}
-                    on:blur={onSummaryBlur}
-                    rows="3"
-                    disabled={summaryAreaDisabled}
-                  ></textarea>
-                  <div class="summary-actions">
-                    <div class="summary-buttons">
-                      <button
-                        class="action-btn summary-generate"
-                        on:click|preventDefault={onGenerateSummary}
-                        title={summaryButtonLabel}
-                        aria-label={summaryButtonLabel}
-                        disabled={summaryGenerateDisabled}
-                      >
-                        <span class="codicon codicon-rocket" aria-hidden="true"></span>
-                        {summaryButtonLabel}
-                      </button>
-                      {#if timerActive && activeId === Number(it.id)}
-                        <button
-                          class="action-btn summary-apply"
-                          on:click|preventDefault={onStopAndApplySummary}
-                          title="Stop timer and apply time entry with this summary"
-                          aria-label="Stop timer and apply time entry with this summary"
-                          disabled={summaryApplyDisabled}
-                        >
-                          <span class="codicon codicon-check" aria-hidden="true"></span>
-                          Stop &amp; Apply
-                        </button>
-                      {:else}
-                        <button
-                          class="action-btn summary-apply"
-                          on:click|preventDefault={() =>
-                            dispatch('applySummary', { workItemId: it.id })}
-                          title="Apply summary as comment"
-                          aria-label="Apply summary as comment"
-                          disabled={summaryBusy || !summaryDraft.trim()}
-                        >
-                          <span class="codicon codicon-check" aria-hidden="true"></span>
-                          Apply
-                        </button>
-                      {/if}
-                    </div>
-                    <div class="summary-helper">{summaryHelperText}</div>
-                  </div>
-                  {#if summaryStatus}
-                    <div class="summary-status" aria-live="polite">{summaryStatus}</div>
-                  {/if}
-                </div>
-              {/if}
-
-              <div class="work-item-meta">
-                <span class="work-item-type">{it.fields?.['System.WorkItemType'] || 'Task'}</span>
-                <span class="work-item-state state-{normalizeState(it.fields?.['System.State'])}"
-                  >{it.fields?.['System.State'] || 'New'}</span
-                >
-                <span class="work-item-assignee">
-                  {#if it.fields?.['System.AssignedTo']}
-                    <span class="codicon codicon-account" aria-hidden="true"></span>
-                    {it.fields['System.AssignedTo'].displayName || it.fields['System.AssignedTo']}
-                  {:else}
-                    <span class="codicon codicon-account" aria-hidden="true"></span> Unassigned
-                  {/if}
-                </span>
-              </div>
-            </div>
-
-            <div class="work-item-actions">
-              {#if timerActive && activeId === Number(it.id)}
-                <button
-                  class="action-btn stop"
-                  on:click|stopPropagation={() => dispatch('stopTimer')}
-                  title="Stop timer"
-                  aria-label={`Stop timer for #${it.id}`}
-                >
-                  <span class="codicon codicon-debug-stop" aria-hidden="true"></span> Stop
-                </button>
-              {:else}
-                <button
-                  class="action-btn start"
-                  on:click|stopPropagation={() => dispatch('startItem', { id: it.id })}
-                  title="Start timer"
-                  aria-label={`Start timer for #${it.id}`}
-                  disabled={timerActive}
-                >
-                  <span class="codicon codicon-play" aria-hidden="true"></span> Start
-                </button>
-              {/if}
-              <button
-                class="action-btn view"
-                on:click|stopPropagation={() => dispatch('openItem', { id: it.id })}
-                title="View in browser"
-                aria-label={`View work item #${it.id}`}
-              >
-                <span class="codicon codicon-eye" aria-hidden="true"></span> View
-              </button>
-              <button
-                class="action-btn edit"
-                on:click|stopPropagation={() => dispatch('editItem', { id: it.id })}
-                title="Edit work item"
-                aria-label={`Edit work item #${it.id}`}
-              >
-                <span class="codicon codicon-edit" aria-hidden="true"></span> Edit
-              </button>
-              <button
-                class="action-btn comment"
-                on:click|stopPropagation={() => dispatch('commentItem', { id: it.id })}
-                title="Add comment"
-                aria-label={`Add comment to #${it.id}`}
-              >
-                <span class="codicon codicon-comment" aria-hidden="true"></span> Comment
-              </button>
-            </div>
-          </div>
-        {/each}
-      </div>
-    {:else}
-      <div class="empty">No work items to display.</div>
-    {/if}
-  </div>
-  <Toasts ariaLabel="Work item notifications" />
-</div>
-
-<style>
-  .pane {
-    display: flex;
-    flex-direction: column;
-    height: 100vh;
-    background: var(--vscode-editor-background);
-    color: var(--vscode-editor-foreground);
-    font-family: var(--vscode-font-family);
-  }
-
-<<<<<<< HEAD
-=======
-  /* Connection Tabs */
-  .connection-tabs {
-    display: flex;
-    background: var(--vscode-tab-inactiveBackground);
-    border-bottom: 1px solid var(--vscode-editorWidget-border);
-    overflow-x: auto;
-    flex-shrink: 0;
-  }
-
-  .connection-tab {
-    padding: 8px 16px;
-    background: var(--vscode-tab-inactiveBackground);
-    color: var(--vscode-tab-inactiveForeground);
-    border: none;
-    border-right: 1px solid var(--vscode-editorWidget-border);
-    cursor: pointer;
-    font-size: 13px;
-    font-family: var(--vscode-font-family);
-    white-space: nowrap;
-    transition: all 0.2s ease;
-  }
-
-  .connection-tab:hover {
-    background: var(--vscode-tab-hoverBackground);
-    color: var(--vscode-tab-hoverForeground);
-  }
-
-  .connection-tab.active {
-    background: var(--vscode-tab-activeBackground);
-    color: var(--vscode-tab-activeForeground);
-    border-bottom: 2px solid var(--vscode-tab-activeBorder, var(--ado-blue));
-  }
-
-  .connection-tab:focus {
-    outline: 1px solid var(--vscode-focusBorder);
-    outline-offset: -1px;
-  }
-
->>>>>>> 53bc5d82
-  .query-header {
-    display: flex;
-    align-items: center;
-    padding: 8px 12px;
-    border-bottom: 1px solid var(--vscode-editorWidget-border);
-    background: var(--vscode-editorGroupHeader-tabsBackground);
-    flex-shrink: 0;
-  }
-
-  .pane-header {
-    display: flex;
-    align-items: center;
-    gap: 8px;
-    font-size: 12px;
-    padding: 8px 12px;
-    border-bottom: 1px solid var(--vscode-editorWidget-border);
-    background: var(--vscode-editorGroupHeader-tabsBackground);
-    color: var(--vscode-editor-foreground);
-    flex-shrink: 0;
-  }
-
-  .muted {
-    opacity: 0.7;
-  }
-  .count {
-    margin-left: auto;
-    opacity: 0.85;
-  }
-  .actions {
-    display: inline-flex;
-    gap: 6px;
-  }
-  .filters {
-    display: inline-flex;
-    gap: 6px;
-    align-items: center;
-    margin-left: 8px;
-    flex-wrap: wrap;
-  }
-
-  /* Query Selector Styles */
-  .query-selector-container {
-    display: flex;
-    flex-direction: column;
-    gap: 4px;
-    min-width: 300px;
-    max-width: 500px;
-    width: 100%;
-  }
-
-  .query-selector-label {
-    font-size: 12px;
-    font-weight: 600;
-    color: var(--vscode-foreground);
-    margin-bottom: 2px;
-  }
-
-  .query-selector {
-    font-size: 13px;
-    padding: 6px 8px;
-    border: 1px solid var(--vscode-input-border);
-    background-color: var(--vscode-input-background);
-    color: var(--vscode-input-foreground);
-    border-radius: 3px;
-    transition: border-color 0.2s ease;
-  }
-
-  .query-selector:focus {
-    outline: none;
-    border-color: var(--vscode-focusBorder);
-    box-shadow: 0 0 0 1px var(--vscode-focusBorder);
-  }
-
-  .query-selector:hover {
-    border-color: var(--vscode-inputOption-hoverBorder);
-  }
-
-  .query-description {
-    font-size: 11px;
-    color: var(--vscode-descriptionForeground);
-    line-height: 1.3;
-    margin-top: 2px;
-    min-height: 14px;
-    opacity: 0.8;
-  }
-  .filters input,
-  .filters select {
-    font-size: 11px;
-    padding: 4px 8px;
-    background: var(--vscode-input-background);
-    color: var(--vscode-input-foreground);
-    border: 1px solid var(--vscode-input-border);
-    border-radius: 3px;
-  }
-
-  .spinner {
-    width: 12px;
-    height: 12px;
-    border: 2px solid var(--vscode-editorWidget-border);
-    border-top-color: var(--ado-blue);
-    border-radius: 50%;
-    animation: spin 1s linear infinite;
-    display: inline-block;
-    margin-left: 6px;
-  }
-
-  @keyframes spin {
-    from {
-      transform: rotate(0deg);
-    }
-    to {
-      transform: rotate(360deg);
-    }
-  }
-
-  button {
-    font-size: 11px;
-    padding: 4px 8px;
-    color: var(--vscode-button-foreground);
-    background: var(--ado-blue);
-    border: 1px solid transparent;
-    border-radius: 3px;
-    cursor: pointer;
-    display: inline-flex;
-    align-items: center;
-    gap: 4px;
-    font-family: var(--vscode-font-family);
-  }
-
-  button:hover {
-    background: var(--ado-blue-light);
-  }
-  button[disabled] {
-    opacity: 0.5;
-    cursor: default;
-    filter: grayscale(0.2);
-  }
-
-  .pane-body {
-    flex: 1;
-    overflow: hidden;
-    display: flex;
-    flex-direction: column;
-  }
-
-  .work-item-summary {
-    margin: 8px 0;
-    padding: 8px;
-    border: 1px solid var(--vscode-editorWidget-border);
-    border-radius: 4px;
-    background: var(--vscode-editorWidget-background);
-    display: flex;
-    flex-direction: column;
-    gap: 8px;
-  }
-
-  .summary-panel {
-    margin: 12px;
-    padding: 12px;
-    border: 1px solid var(--vscode-editorWidget-border);
-    border-radius: 6px;
-    background: var(--vscode-editorWidget-background);
-    display: flex;
-    flex-direction: column;
-    gap: 10px;
-  }
-  .summary-header {
-    display: flex;
-    align-items: center;
-    justify-content: space-between;
-    gap: 12px;
-  }
-
-  .summary-header-actions {
-    display: flex;
-    align-items: center;
-    gap: 8px;
-  }
-  .summary-context {
-    display: flex;
-    align-items: center;
-    gap: 8px;
-    font-size: 12px;
-    flex-wrap: wrap;
-  }
-  .summary-target-label {
-    font-weight: 600;
-    text-transform: uppercase;
-    letter-spacing: 0.04em;
-    font-size: 10px;
-    color: var(--vscode-descriptionForeground, #888);
-  }
-  .summary-target-value {
-    font-weight: 600;
-    color: var(--vscode-editor-foreground);
-    background: rgba(0, 120, 212, 0.12);
-    padding: 2px 6px;
-    border-radius: 12px;
-  }
-  .summary-provider-badge {
-    font-size: 10px;
-    text-transform: uppercase;
-    padding: 2px 6px;
-    border-radius: 10px;
-    background: rgba(92, 45, 145, 0.2);
-    color: var(--ado-purple);
-    font-weight: 600;
-  }
-  .summary-target-timer {
-    font-size: 10px;
-    color: var(--ado-orange);
-    background: rgba(255, 140, 0, 0.18);
-    padding: 2px 6px;
-    border-radius: 10px;
-    border: 1px solid rgba(255, 140, 0, 0.35);
-  }
-  .summary-textarea {
-    width: 100%;
-    min-height: 120px;
-    resize: vertical;
-    padding: 8px;
-    border: 1px solid var(--vscode-input-border);
-    border-radius: 4px;
-    background: var(--vscode-input-background);
-    color: var(--vscode-input-foreground);
-    font-size: 12px;
-    font-family: var(--vscode-font-family);
-  }
-  .summary-textarea:disabled {
-    opacity: 0.6;
-    cursor: not-allowed;
-  }
-  .summary-actions {
-    display: flex;
-    align-items: flex-start;
-    justify-content: space-between;
-    gap: 12px;
-    flex-wrap: wrap;
-  }
-  .summary-buttons {
-    display: inline-flex;
-    gap: 8px;
-  }
-  .summary-helper {
-    font-size: 11px;
-    opacity: 0.75;
-    max-width: 320px;
-  }
-  .summary-generate {
-    background: var(--ado-blue);
-    color: #fff;
-    border-color: var(--ado-blue);
-  }
-  .summary-generate:hover {
-    background: var(--ado-blue-light);
-  }
-  .summary-apply {
-    background: var(--ado-green);
-    color: #fff;
-    border-color: var(--ado-green);
-  }
-  .summary-apply:hover {
-    background: rgba(16, 124, 16, 0.85);
-  }
-  .summary-status,
-  .summary-status-inline {
-    font-size: 11px;
-    background: rgba(0, 120, 212, 0.12);
-    color: var(--ado-blue);
-    border-radius: 4px;
-    padding: 6px 8px;
-    margin-top: 2px;
-  }
-  .summary-status-inline {
-    margin: 8px 12px 0 12px;
-  }
-  .spinner.inline {
-    width: 10px;
-    height: 10px;
-    border-width: 2px;
-  }
-
-  .empty {
-    padding: 20px;
-    font-size: 14px;
-    opacity: 0.7;
-    text-align: center;
-  }
-
-  .loading {
-    padding: 20px;
-    font-size: 14px;
-    opacity: 0.9;
-    display: flex;
-    align-items: center;
-    gap: 8px;
-    justify-content: center;
-  }
-
-  .error-banner {
-    margin: 8px;
-    padding: 8px;
-    border: 1px solid var(--ado-red);
-    background: rgba(209, 52, 56, 0.1);
-    color: var(--ado-red);
-    border-radius: 4px;
-    font-size: 12px;
-  }
-
-  /* Work Item Cards */
-  .items {
-    padding: 8px;
-    overflow-y: auto;
-    flex: 1;
-    display: flex;
-    flex-direction: column;
-    gap: 8px;
-  }
-
-  .work-item-card {
-    display: flex;
-    flex-direction: column;
-    padding: 12px;
-    border: 1px solid var(--vscode-editorWidget-border);
-    border-radius: 4px;
-    background: var(--vscode-editor-background);
-    cursor: pointer;
-    transition: all 0.2s ease;
-    position: relative;
-  }
-
-  .work-item-card:hover {
-    background: var(--vscode-list-hoverBackground);
-    border-color: var(--ado-blue);
-    box-shadow: 0 2px 8px rgba(0, 120, 212, 0.1);
-  }
-
-  .work-item-card.has-active-timer {
-    border-left: 3px solid var(--ado-orange);
-  }
-
-  .work-item-card.focused {
-    outline: 2px solid var(--vscode-focusBorder);
-    outline-offset: 2px;
-    background: var(--vscode-list-activeSelectionBackground);
-    border-color: var(--vscode-focusBorder);
-  }
-
-  .work-item-card.selected {
-    background: var(--vscode-list-selectionBackground);
-    border-color: var(--vscode-list-selectionBackground);
-  }
-
-  .work-item-card.focused.selected {
-    background: var(--vscode-list-activeSelectionBackground);
-    border-color: var(--vscode-focusBorder);
-  }
-
-  .work-item-header {
-    display: flex;
-    align-items: center;
-    gap: 8px;
-    margin-bottom: 8px;
-  }
-
-  .work-item-type-icon {
-    font-family: 'codicon';
-    font-size: 16px;
-    width: 24px;
-    height: 24px;
-    display: flex;
-    align-items: center;
-    justify-content: center;
-    border-radius: 4px;
-    flex-shrink: 0;
-    color: var(--ado-blue);
-  }
-
-  .work-item-id {
-    background: var(--vscode-badge-background);
-    color: var(--vscode-badge-foreground);
-    padding: 2px 6px;
-    border-radius: 10px;
-    font-size: 10px;
-    font-weight: 600;
-  }
-
-  .work-item-priority {
-    margin-left: auto;
-    font-size: 14px;
-    font-weight: 600;
-  }
-
-  .priority-1 {
-    color: var(--ado-red);
-  }
-  .priority-2 {
-    color: var(--ado-orange);
-  }
-  .priority-3 {
-    color: var(--ado-blue);
-  }
-  .priority-4 {
-    color: var(--ado-gray);
-  }
-
-  .work-item-content {
-    flex: 1;
-    margin-bottom: 8px;
-  }
-
-  .work-item-title {
-    font-weight: 600;
-    font-size: 14px;
-    line-height: 1.3;
-    margin-bottom: 6px;
-    color: var(--vscode-editor-foreground);
-  }
-
-  .work-item-desc {
-    font-size: 11px;
-    line-height: 1.3;
-    margin-bottom: 6px;
-    opacity: 0.75;
-    display: -webkit-box;
-    -webkit-line-clamp: 3;
-    line-clamp: 3;
-    -webkit-box-orient: vertical;
-    overflow: hidden;
-    text-overflow: ellipsis;
-    word-break: break-word;
-  }
-
-  .work-item-meta {
-    display: flex;
-    flex-wrap: wrap;
-    gap: 8px;
-    align-items: center;
-    font-size: 11px;
-    margin-bottom: 8px;
-  }
-
-  .work-item-type {
-    padding: 2px 6px;
-    background: var(--vscode-badge-background);
-    color: var(--vscode-badge-foreground);
-    border-radius: 10px;
-    font-size: 10px;
-    font-weight: 500;
-  }
-
-  .work-item-state {
-    padding: 2px 6px;
-    border-radius: 10px;
-    font-size: 10px;
-    font-weight: 500;
-    text-transform: uppercase;
-  }
-
-  .state-todo,
-  .state-new {
-    background: rgba(0, 120, 212, 0.2);
-    color: var(--state-new);
-  }
-  .state-active,
-  .state-inprogress,
-  .state-doing {
-    background: rgba(255, 140, 0, 0.2);
-    color: var(--state-active);
-  }
-  .state-resolved,
-  .state-done,
-  .state-closed {
-    background: rgba(16, 124, 16, 0.2);
-    color: var(--state-resolved);
-  }
-  .state-removed {
-    background: rgba(209, 52, 56, 0.2);
-    color: var(--state-removed);
-  }
-  .state-review {
-    background: rgba(92, 45, 145, 0.2);
-    color: var(--ado-purple);
-  }
-
-  .timer-indicator {
-    background: rgba(255, 140, 0, 0.2);
-    color: var(--ado-orange);
-    padding: 2px 6px;
-    border-radius: 4px;
-    font-size: 10px;
-    font-weight: 600;
-    border: 1px solid rgba(255, 140, 0, 0.3);
-    animation: pulse 2s infinite;
-  }
-
-  @keyframes pulse {
-    0%,
-    100% {
-      opacity: 1;
-    }
-    50% {
-      opacity: 0.7;
-    }
-  }
-
-  .work-item-actions {
-    display: flex;
-    gap: 4px;
-    align-items: center;
-    opacity: 0;
-    transition: opacity 0.2s ease;
-  }
-
-  .work-item-card:hover .work-item-actions {
-    opacity: 1;
-  }
-
-  .action-btn {
-    padding: 6px 8px;
-    background: var(--vscode-button-secondaryBackground);
-    border: 1px solid var(--vscode-editorWidget-border);
-    border-radius: 3px;
-    cursor: pointer;
-    font-size: 11px;
-    transition: all 0.1s ease;
-    color: var(--vscode-button-secondaryForeground);
-    display: inline-flex;
-    align-items: center;
-    gap: 4px;
-    font-family: 'codicon';
-  }
-
-  .action-btn:hover {
-    background: var(--vscode-button-secondaryHoverBackground);
-    border-color: var(--ado-blue);
-  }
-
-  .action-btn.start {
-    background: var(--ado-green);
-    color: white;
-    border-color: var(--ado-green);
-  }
-  .action-btn.start:hover {
-    background: rgba(16, 124, 16, 0.8);
-  }
-
-  .action-btn.stop {
-    background: var(--ado-red);
-    color: white;
-    border-color: var(--ado-red);
-  }
-  .action-btn.stop:hover {
-    background: rgba(209, 52, 56, 0.8);
-  }
-
-  .action-btn.view {
-    background: var(--ado-blue);
-    color: white;
-    border-color: var(--ado-blue);
-  }
-  .action-btn.view:hover {
-    background: var(--ado-blue-light);
-  }
-
-  .action-btn.edit {
-    background: var(--ado-purple);
-    color: white;
-    border-color: var(--ado-purple);
-  }
-  .action-btn.edit:hover {
-    background: rgba(92, 45, 145, 0.8);
-  }
-
-  .action-btn.comment {
-    background: var(--ado-gray);
-    color: white;
-    border-color: var(--ado-gray);
-  }
-  .action-btn.comment:hover {
-    background: var(--ado-gray-light);
-  }
-
-  .action-btn.cancel {
-    background: #dc3545;
-    color: white;
-    border-color: #dc3545;
-  }
-
-  .action-btn.cancel:hover {
-    background: #c82333;
-    border-color: #bd2130;
-  }
-
-  /* Kanban styles */
-  .kanban-board {
-    display: flex;
-    gap: 12px;
-    padding: 8px;
-    overflow-x: auto;
-    flex: 1;
-  }
-
-  .kanban-column {
-    min-width: 280px;
-    max-width: 320px;
-    border: 1px solid var(--vscode-editorWidget-border);
-    border-radius: 6px;
-    background: var(--vscode-editorWidget-background);
-    display: flex;
-    flex-direction: column;
-  }
-
-  .kanban-column-header {
-    display: flex;
-    align-items: center;
-    justify-content: space-between;
-    padding: 8px 12px;
-    border-bottom: 1px solid var(--vscode-editorWidget-border);
-    background: var(--vscode-editorGroupHeader-tabsBackground);
-    border-top: 3px solid transparent;
-  }
-
-  .kanban-column-header h3 {
-    font-size: 13px;
-    font-weight: 600;
-    margin: 0;
-  }
-
-  .item-count {
-    background: var(--vscode-badge-background);
-    color: var(--vscode-badge-foreground);
-    padding: 2px 6px;
-    border-radius: 10px;
-    font-size: 11px;
-    font-weight: 600;
-  }
-
-  .kanban-column-content {
-    padding: 8px;
-    display: flex;
-    flex-direction: column;
-    gap: 8px;
-    overflow-y: auto;
-    flex: 1;
-  }
-
-  .kanban-card {
-    border: 1px solid var(--vscode-editorWidget-border);
-    border-radius: 6px;
-    padding: 10px;
-    background: var(--vscode-editor-background);
-    border-left: 3px solid transparent;
-    cursor: pointer;
-    transition: all 0.2s ease;
-  }
-
-  .kanban-card:hover {
-    background: var(--vscode-list-hoverBackground);
-    border-color: var(--ado-blue);
-  }
-
-  .kanban-card .title {
-    font-weight: 600;
-    margin-bottom: 4px;
-    color: var(--vscode-editor-foreground);
-    font-size: 13px;
-  }
-
-  .kanban-card .meta {
-    font-size: 11px;
-    opacity: 0.8;
-    margin-bottom: 6px;
-  }
-
-  .kanban-card .actions {
-    display: inline-flex;
-    gap: 4px;
-    opacity: 0;
-    transition: opacity 0.2s ease;
-  }
-
-  .kanban-card:hover .actions {
-    opacity: 1;
-  }
-
-  /* Column header accents by state */
-  .kanban-column.state-todo .kanban-column-header {
-    border-top-color: var(--state-new);
-  }
-  .kanban-column.state-active .kanban-column-header {
-    border-top-color: var(--state-active);
-  }
-  .kanban-column.state-inprogress .kanban-column-header {
-    border-top-color: var(--state-active);
-  }
-  .kanban-column.state-review .kanban-column-header {
-    border-top-color: var(--ado-purple);
-  }
-  .kanban-column.state-resolved .kanban-column-header {
-    border-top-color: var(--state-resolved);
-  }
-  .kanban-column.state-done .kanban-column-header {
-    border-top-color: var(--state-resolved);
-  }
-  .kanban-column.state-removed .kanban-column-header {
-    border-top-color: var(--state-removed);
-  }
-
-  /* Card accents by state */
-  .kanban-card.state-todo {
-    border-left-color: var(--state-new);
-  }
-  .kanban-card.state-active {
-    border-left-color: var(--state-active);
-  }
-  .kanban-card.state-inprogress {
-    border-left-color: var(--state-active);
-  }
-  .kanban-card.state-review {
-    border-left-color: var(--ado-purple);
-  }
-  .kanban-card.state-resolved {
-    border-left-color: var(--state-resolved);
-  }
-  .kanban-card.state-done {
-    border-left-color: var(--state-resolved);
-  }
-  .kanban-card.state-removed {
-    border-left-color: var(--state-removed);
-  }
-
-  /* Compact action buttons for kanban view */
-  .action-btn.compact {
-    min-width: 28px;
-    padding: 4px 6px;
-    font-size: 12px;
-  }
-
-  .kanban-card .work-item-actions {
-    justify-content: center;
-    gap: 4px;
-  }
-
-  .kanban-card .work-item-header {
-    margin-bottom: 6px;
-  }
-
-  .kanban-card .work-item-content {
-    margin-bottom: 8px;
-  }
-
-  /* Timer indicator adjustments for kanban */
-  .kanban-card .timer-indicator {
-    font-size: 10px;
-    margin-left: auto;
-  }
-</style>
+<script>
+  import { createEventDispatcher } from 'svelte';
+  import Toasts from './Toasts.svelte';
+  const dispatch = createEventDispatcher();
+  export let workItemCount = 0;
+  // Optional subtitle (removed legacy 'Svelte flag on' marker)
+  export let subtitle = '';
+  export let hasItems = false;
+  export let timerActive = false;
+  export let timerRunning = false;
+  export let timerElapsedLabel = '';
+  export let activeId = 0; // 0 means none
+  export let activeTitle = '';
+  export let items = [];
+  export let kanbanView = false;
+  export let loading = false;
+  export let errorMsg = '';
+  // Filters / sort
+  export let filterText = '';
+  export let typeFilter = '';
+  export let stateFilter = 'all'; // one of 'all', columnDefs keys
+  export let sortKey = 'updated-desc'; // 'updated-desc' | 'id-desc' | 'id-asc' | 'title-asc'
+  export let availableStates = []; // dynamic list of normalized state keys
+  export let availableTypes = [];
+  // Query selector
+  export let selectedQuery = 'My Activity';
+  export let queryDescription = '';
+  export let summaryDraft = '';
+  export let summaryStatus = '';
+  export let summaryProvider = 'builtin';
+  export let summaryBusy = false;
+  export let summaryTargetId = 0;
+  export let summaryWorkItemId = 0;
+
+  // Keyboard navigation state
+  let focusedIndex = 0;
+  let selectedItems = new Set();
+  let keyboardNavigationEnabled = true;
+  // Connections
+  export let connections = [];
+  export let activeConnectionId = undefined;
+
+  function onRefresh() {
+    dispatch('refresh');
+  }
+  function onOpenFirst() {
+    if (hasItems) dispatch('openFirst');
+  }
+  function onStartTimer() {
+    if (hasItems && !timerActive) dispatch('startTimer');
+  }
+  function onStopTimer() {
+    if (timerActive) dispatch('stopTimer');
+  }
+  function onOpenActive() {
+    if (timerActive && activeId) dispatch('openActive', { id: activeId });
+  }
+  function onCreate() {
+    dispatch('createWorkItem');
+  }
+  function onToggleKanban() {
+    dispatch('toggleKanban');
+  }
+  function onFilterInput(e) {
+    dispatch('filtersChanged', {
+      filterText: e.target.value,
+      typeFilter,
+      stateFilter,
+      sortKey,
+    });
+  }
+  function onStateFilterChange(e) {
+    dispatch('filtersChanged', {
+      filterText,
+      typeFilter,
+      stateFilter: e.target.value,
+      sortKey,
+    });
+  }
+  function onTypeFilterChange(e) {
+    dispatch('filtersChanged', {
+      filterText,
+      typeFilter: e.target.value,
+      stateFilter,
+      sortKey,
+    });
+  }
+  function onSortChange(e) {
+    dispatch('filtersChanged', {
+      filterText,
+      typeFilter,
+      stateFilter,
+      sortKey: e.target.value,
+    });
+  }
+  function onSummaryInput(e) {
+    dispatch('summaryDraftChanged', { value: e.target.value });
+  }
+  function onSummaryBlur(e) {
+    dispatch('summaryDraftBlur', { value: e.target.value });
+  }
+  function onGenerateSummary() {
+    dispatch('generateSummary');
+  }
+  function onStopAndApplySummary() {
+    dispatch('stopAndApplySummary');
+  }
+  function onCancelSummary() {
+    dispatch('cancelSummary');
+  }
+  function onQueryChange(e) {
+    dispatch('queryChanged', { query: e.target.value });
+  }
+  function onConnectionChange(e) {
+    dispatch('connectionChanged', { connectionId: e.target.value });
+  }
+
+  // Query options
+  const queryOptions = [
+    {
+      value: 'My Activity',
+      label: 'My Activity',
+      description: "Work items I've created, assigned to, or recently changed",
+    },
+    {
+      value: 'My Work Items',
+      label: 'My Work Items',
+      description: 'Work items currently assigned to me',
+    },
+    {
+      value: 'Assigned to me',
+      label: 'Assigned to me',
+      description: 'Work items currently assigned to me',
+    },
+    {
+      value: 'Current Sprint',
+      label: 'Current Sprint',
+      description: 'Work items in the current iteration',
+    },
+    {
+      value: 'All Active',
+      label: 'All Active',
+      description: 'All active work items in the project',
+    },
+    {
+      value: 'Recently Updated',
+      label: 'Recently Updated',
+      description: 'Work items updated in the last 14 days',
+    },
+    { value: 'Following', label: 'Following', description: "Work items I'm following" },
+    { value: 'Mentioned', label: 'Mentioned', description: "Work items where I've been mentioned" },
+  ];
+
+  // Keyboard navigation handlers
+  function handleKeydown(event) {
+    if (!keyboardNavigationEnabled) return;
+
+    const { key, ctrlKey, metaKey, shiftKey } = event;
+    const isModifier = ctrlKey || metaKey;
+
+    switch (key) {
+      case 'j':
+      case 'ArrowDown':
+        if (!isModifier) {
+          event.preventDefault();
+          navigateDown();
+        }
+        break;
+      case 'k':
+      case 'ArrowUp':
+        if (!isModifier) {
+          event.preventDefault();
+          navigateUp();
+        }
+        break;
+      case 'h':
+      case 'ArrowLeft':
+        if (!isModifier) {
+          event.preventDefault();
+          navigateLeft();
+        }
+        break;
+      case 'l':
+      case 'ArrowRight':
+        if (!isModifier) {
+          event.preventDefault();
+          navigateRight();
+        }
+        break;
+      case 'Home':
+        event.preventDefault();
+        navigateToTop();
+        break;
+      case 'End':
+        event.preventDefault();
+        navigateToBottom();
+        break;
+      case 'Enter':
+        if (!isModifier) {
+          event.preventDefault();
+          openFocusedItem();
+        }
+        break;
+      case ' ':
+        if (!isModifier) {
+          event.preventDefault();
+          toggleSelection();
+        }
+        break;
+      case 'Escape':
+        event.preventDefault();
+        clearSelection();
+        break;
+      case 'a':
+        if (isModifier) {
+          event.preventDefault();
+          selectAll();
+        }
+        break;
+      case 'r':
+        if (!isModifier) {
+          event.preventDefault();
+          onRefresh();
+        }
+        break;
+      case 'v':
+        if (!isModifier) {
+          event.preventDefault();
+          dispatch('toggleKanbanView');
+        }
+        break;
+      case 'f':
+        if (!isModifier) {
+          event.preventDefault();
+          focusSearch();
+        }
+        break;
+    }
+  }
+
+  function navigateDown() {
+    if (focusedIndex < items.length - 1) {
+      focusedIndex++;
+      updateFocus();
+    }
+  }
+
+  function navigateUp() {
+    if (focusedIndex > 0) {
+      focusedIndex--;
+      updateFocus();
+    }
+  }
+
+  function navigateLeft() {
+    if (kanbanView) {
+      // In Kanban view, move to previous column
+      updateFocus();
+    }
+  }
+
+  function navigateRight() {
+    if (kanbanView) {
+      // In Kanban view, move to next column
+      updateFocus();
+    }
+  }
+
+  function navigateToTop() {
+    focusedIndex = 0;
+    updateFocus();
+  }
+
+  function navigateToBottom() {
+    focusedIndex = Math.max(0, items.length - 1);
+    updateFocus();
+  }
+
+  function toggleSelection() {
+    if (selectedItems.has(focusedIndex)) {
+      selectedItems.delete(focusedIndex);
+    } else {
+      selectedItems.add(focusedIndex);
+    }
+    selectedItems = selectedItems; // Trigger reactivity
+  }
+
+  function selectAll() {
+    selectedItems = new Set(Array.from({ length: items.length }, (_, i) => i));
+  }
+
+  function clearSelection() {
+    selectedItems = new Set();
+  }
+
+  function openFocusedItem() {
+    if (items[focusedIndex]) {
+      dispatch('openWorkItem', { id: items[focusedIndex].id });
+    }
+  }
+
+  function focusSearch() {
+    // Focus the search input
+    const searchInput = document.querySelector('input[type="text"]');
+    if (searchInput) {
+      searchInput.focus();
+    }
+  }
+
+  function updateFocus() {
+    // Scroll focused item into view
+    const focusedElement = document.querySelector(`[data-index="${focusedIndex}"]`);
+    if (focusedElement) {
+      focusedElement.scrollIntoView({ behavior: 'smooth', block: 'nearest' });
+    }
+  }
+
+  // Listen for messages from the extension
+  function handleMessage(event) {
+    const { type, data } = event.detail;
+
+    switch (type) {
+      case 'updateFocus':
+        focusedIndex = data.focusedIndex;
+        updateFocus();
+        break;
+      case 'updateSelection':
+        selectedItems = new Set(data.selectedItems);
+        break;
+      case 'focusSearch':
+        focusSearch();
+        break;
+    }
+  }
+
+  $: summaryButtonLabel =
+    summaryProvider === 'openai' ? 'Generate AI Summary' : 'Copy Copilot Prompt';
+  $: summaryHelperText =
+    summaryProvider === 'openai'
+      ? 'Creates an OpenAI summary and copies it to your clipboard.'
+      : 'Copies a Copilot-ready prompt to your clipboard.';
+  $: summaryGenerateDisabled = summaryBusy || !summaryTargetId;
+  $: summaryApplyDisabled = summaryBusy || !timerActive;
+  $: summaryAreaDisabled = !summaryTargetId;
+
+  // DnD helpers
+  let draggingId = null;
+  function handleDragStart(ev, it) {
+    draggingId = it.id;
+    try {
+      ev.dataTransfer?.setData('text/plain', String(it.id));
+    } catch {}
+    ev.dataTransfer && (ev.dataTransfer.effectAllowed = 'move');
+  }
+  function allowDrop(ev) {
+    ev.preventDefault();
+  }
+  function handleDrop(ev, colKey) {
+    ev.preventDefault();
+    const txt = ev.dataTransfer?.getData('text/plain');
+    const id = Number(txt || draggingId);
+    draggingId = null;
+    if (!id) return;
+    // Compute best guess target state label to send to extension
+    const label = bucketLabels[colKey] || colKey;
+    dispatch('moveItem', { id, target: colKey, targetState: label });
+  }
+
+  // --- Kanban helpers ---
+  // We’ll group items by their actual state but map similar states to buckets for ordering
+  const bucketOrder = [
+    'new',
+    'approved',
+    'committed',
+    'active',
+    'inprogress',
+    'review',
+    'resolved',
+    'done',
+    'closed',
+    'removed',
+  ];
+  const bucketLabels = {
+    new: 'New',
+    approved: 'Approved',
+    committed: 'Committed',
+    active: 'Active',
+    inprogress: 'In Progress',
+    review: 'Review/Testing',
+    resolved: 'Resolved',
+    done: 'Done',
+    closed: 'Closed',
+    removed: 'Removed',
+  };
+
+  function normalizeState(raw) {
+    if (!raw) return 'todo';
+    const s = String(raw).toLowerCase().trim().replace(/\s+/g, '-');
+    if (s === 'new' || s === 'to-do' || s === 'todo' || s === 'proposed') return 'new';
+    if (s === 'approved') return 'approved';
+    if (s === 'committed') return 'committed';
+    if (s === 'active') return 'active';
+    if (s === 'in-progress' || s === 'inprogress' || s === 'doing') return 'inprogress';
+    if (s === 'review' || s === 'code-review' || s === 'testing') return 'review';
+    if (s === 'resolved') return 'resolved';
+    if (s === 'done') return 'done';
+    if (s === 'closed' || s === 'completed') return 'closed';
+    if (s === 'removed') return 'removed';
+    return 'new';
+  }
+
+  function getWorkItemTypeIcon(type) {
+    const t = String(type || '').toLowerCase();
+    if (t.includes('bug')) return '\uf41d'; // bug icon
+    if (t.includes('task')) return '\uf0f7'; // task icon
+    if (t.includes('story') || t.includes('user story')) return '\uf413'; // book icon
+    if (t.includes('feature')) return '\uf0e7'; // star icon
+    if (t.includes('epic')) return '\uf0f2'; // layers icon
+    return '\uf0c5'; // default work item icon
+  }
+
+  function getPriorityClass(priority) {
+    const p = Number(priority) || 3;
+    if (p === 1) return 'priority-1';
+    if (p === 2) return 'priority-2';
+    if (p === 3) return 'priority-3';
+    if (p === 4) return 'priority-4';
+    return 'priority-3';
+  }
+
+  function extractDescription(it) {
+    const raw = it?.fields?.['System.Description'];
+    if (!raw || typeof raw !== 'string') return '';
+    // Strip HTML tags & collapse whitespace
+    const text = raw
+      .replace(/<style[\s\S]*?<\/style>/gi, ' ')
+      .replace(/<script[\s\S]*?<\/script>/gi, ' ')
+      .replace(/<[^>]+>/g, ' ')
+      .replace(/&nbsp;/gi, ' ')
+      .replace(/&amp;/gi, '&')
+      .replace(/&lt;/gi, '<')
+      .replace(/&gt;/gi, '>')
+      .replace(/&quot;/gi, '"')
+      .replace(/&#39;/gi, "'")
+      .replace(/\s+/g, ' ') // collapse
+      .trim();
+    const max = 120;
+    if (text.length <= max) return text;
+    return text.slice(0, max).trimEnd() + '…';
+  }
+
+  $: kanbanGroups = (() => {
+    // Derive buckets present from items
+    const present = new Set(bucketOrder);
+    const groups = Object.fromEntries(bucketOrder.map((k) => [k, []]));
+    (items || []).forEach((it) => {
+      const norm = normalizeState(it?.fields?.['System.State']);
+      if (!present.has(norm)) present.add(norm);
+      (groups[norm] || groups['new']).push(it);
+    });
+    return groups;
+  })();
+
+  $: columnDefs = bucketOrder
+    .filter(
+      (k) =>
+        (kanbanGroups[k] || []).length > 0 ||
+        ['new', 'active', 'inprogress', 'review', 'done'].includes(k)
+    )
+    .map((k) => ({ key: k, label: bucketLabels[k] || k }));
+</script>
+
+<div class="pane">
+  <!-- Connection Tabs (only show if multiple connections) -->
+  {#if connections && connections.length > 1}
+    <div class="connection-tabs" role="tablist" aria-label="Project connections">
+      {#each connections as connection}
+        <button
+          class="connection-tab"
+          class:active={connection.id === activeConnectionId}
+          on:click={() => dispatch('connectionChanged', { connectionId: connection.id })}
+          role="tab"
+          aria-selected={connection.id === activeConnectionId}
+          aria-label={`Switch to ${connection.label}`}
+          title={`${connection.organization}/${connection.project}`}
+        >
+          {connection.label}
+        </button>
+      {/each}
+    </div>
+  {/if}
+
+  <!-- Query Selector Row -->
+  <div class="query-header" role="toolbar" aria-label="Query selection">
+    <div class="query-selector-container">
+      <label for="querySelect" class="query-selector-label">Query</label>
+      <select
+        id="querySelect"
+        class="query-selector"
+        bind:value={selectedQuery}
+        on:change={onQueryChange}
+        title="Select a query to filter work items"
+        aria-label="Select query"
+      >
+        {#each queryOptions as option}
+          <option value={option.value}>{option.label}</option>
+        {/each}
+      </select>
+      {#if queryDescription}
+        <div class="query-description">{queryDescription}</div>
+      {/if}
+    </div>
+  </div>
+
+  <!-- Main Controls Row -->
+  <div class="pane-header" role="toolbar" aria-label="Work Items actions">
+    <span style="font-weight:600;">Work Items</span>
+    {#if subtitle}
+      <span class="muted">({subtitle})</span>
+    {/if}
+    {#if loading}
+      <span class="spinner" role="status" aria-label="Loading" title="Loading"></span>
+    {/if}
+    <span class="count">{workItemCount}</span>
+    {#if timerActive}
+      <span class="muted"
+        >• {timerRunning ? 'Running' : 'Paused'}
+        {#if timerElapsedLabel}({timerElapsedLabel}){/if}</span
+      >
+      {#if activeId}
+        <button
+          on:click={onOpenActive}
+          title={activeTitle || 'Open active work item'}
+          aria-label={`Open active work item #${activeId}`}>#{activeId}</button
+        >
+      {/if}
+    {/if}
+    <span class="actions" style="margin-left:auto;">
+      <span class="filters" aria-label="Filters and sort">
+        <input
+          placeholder="Filter..."
+          value={filterText}
+          on:input={onFilterInput}
+          aria-label="Filter work items"
+        />
+        <select
+          on:change={onTypeFilterChange}
+          bind:value={typeFilter}
+          aria-label="Filter by work item type"
+        >
+          <option value="">All types</option>
+          {#if availableTypes && availableTypes.length}
+            {#each availableTypes as typeName}
+              <option value={typeName}>{typeName}</option>
+            {/each}
+          {/if}
+        </select>
+        <select
+          on:change={onStateFilterChange}
+          bind:value={stateFilter}
+          aria-label="Filter by state"
+        >
+          <option value="all">All</option>
+          {#if availableStates && availableStates.length}
+            {#each availableStates as s}
+              <option value={s}>{bucketLabels[s] || s}</option>
+            {/each}
+          {:else}
+            {#each columnDefs as c}
+              <option value={c.key}>{c.label}</option>
+            {/each}
+          {/if}
+        </select>
+        <select on:change={onSortChange} bind:value={sortKey} aria-label="Sort items">
+          <option value="updated-desc">Updated ↓</option>
+          <option value="id-desc">ID ↓</option>
+          <option value="id-asc">ID ↑</option>
+          <option value="title-asc">Title A→Z</option>
+        </select>
+      </span>
+    </span>
+  </div>
+
+  <div
+    class="pane-body"
+    on:keydown={handleKeydown}
+    tabindex="0"
+    role="listbox"
+    aria-label="Work items list"
+  >
+    {#if errorMsg}
+      <div class="error-banner" role="alert">{errorMsg}</div>
+    {/if}
+    {#if loading}
+      <div class="loading">
+        <span class="spinner" role="status" aria-label="Loading"></span> Loading work items…
+      </div>
+    {:else if kanbanView}
+      <div class="kanban-board" aria-label="Kanban board">
+        {#each columnDefs as col}
+          <div
+            class="kanban-column state-{col.key}"
+            on:dragover={allowDrop}
+            on:drop={(e) => handleDrop(e, col.key)}
+            role="listbox"
+            tabindex="0"
+            aria-label={`${col.label} column - drop items here`}
+          >
+            <div class="kanban-column-header">
+              <h3>{col.label}</h3>
+              <span class="item-count">{kanbanGroups[col.key]?.length || 0}</span>
+            </div>
+            <div class="kanban-column-content">
+              {#if kanbanGroups[col.key]?.length}
+                {#each kanbanGroups[col.key] as it}
+                  <div
+                    class="work-item-card kanban-card state-{normalizeState(
+                      it.fields?.['System.State']
+                    )} {timerActive && activeId === Number(it.id) ? 'has-active-timer' : ''}"
+                    tabindex="0"
+                    draggable="true"
+                    on:dragstart={(e) => handleDragStart(e, it)}
+                    on:keydown={(e) => {
+                      if (
+                        kanbanView &&
+                        (e.ctrlKey || e.metaKey) &&
+                        (e.key === 'ArrowLeft' || e.key === 'ArrowRight')
+                      ) {
+                        e.preventDefault();
+                        const currentKey = normalizeState(it.fields?.['System.State']);
+                        const idx = columnDefs.findIndex((c) => c.key === currentKey);
+                        if (idx !== -1) {
+                          const nextIdx = e.key === 'ArrowLeft' ? idx - 1 : idx + 1;
+                          const target = columnDefs[nextIdx];
+                          if (target) {
+                            const label = target.label || target.key;
+                            dispatch('moveItem', {
+                              id: it.id,
+                              target: target.key,
+                              targetState: label,
+                            });
+                          }
+                        }
+                      }
+                    }}
+                    role="button"
+                    aria-label={`Work item #${it.id}: ${it.fields?.['System.Title']} - use action buttons to interact`}
+                  >
+                    <div class="work-item-header">
+                      <span class="work-item-type-icon"
+                        >{getWorkItemTypeIcon(it.fields?.['System.WorkItemType'])}</span
+                      >
+                      <span class="work-item-id">#{it.id}</span>
+                      {#if timerActive && activeId === Number(it.id)}
+                        <span class="timer-indicator"
+                          ><span class="codicon codicon-clock" aria-hidden="true"></span>
+                          {timerElapsedLabel}</span
+                        >
+                      {/if}
+                      <span
+                        class="work-item-priority {getPriorityClass(
+                          it.fields?.['Microsoft.VSTS.Common.Priority']
+                        )}"
+                      >
+                        {it.fields?.['Microsoft.VSTS.Common.Priority'] || '3'}
+                      </span>
+                    </div>
+
+                    <div class="work-item-content">
+                      <div class="work-item-title">
+                        {it.fields?.['System.Title'] || `Work Item #${it.id}`}
+                      </div>
+                      {#if extractDescription(it)}
+                        <div class="work-item-desc" title={extractDescription(it)}>
+                          {extractDescription(it)}
+                        </div>
+                      {/if}
+
+                      <!-- Summary Composer for this work item -->
+                      {#if summaryWorkItemId === Number(it.id)}
+                        <div class="work-item-summary">
+                          <div class="summary-header">
+                            <div class="summary-context">
+                              <span class="summary-target-label">Comment</span>
+                              <span class="summary-provider-badge"
+                                >{summaryProvider === 'openai' ? 'OpenAI' : 'Copilot'}</span
+                              >
+                              {#if timerActive && activeId === Number(it.id)}
+                                <span class="summary-target-timer"
+                                  >{timerRunning ? 'Running' : 'Paused'}
+                                  {#if timerElapsedLabel}
+                                    ({timerElapsedLabel})
+                                  {/if}</span
+                                >
+                              {/if}
+                            </div>
+                            <div class="summary-header-actions">
+                              {#if summaryBusy}
+                                <span
+                                  class="spinner inline"
+                                  role="status"
+                                  aria-label="Generating summary"
+                                ></span>
+                              {/if}
+                              <button
+                                class="action-btn cancel compact"
+                                on:click|preventDefault={onCancelSummary}
+                                title="Cancel"
+                                aria-label="Cancel"
+                              >
+                                <span class="codicon codicon-close" aria-hidden="true"></span>
+                              </button>
+                            </div>
+                          </div>
+                          <textarea
+                            class="summary-textarea"
+                            placeholder="Draft a concise update for this work item…"
+                            value={summaryDraft}
+                            on:input={onSummaryInput}
+                            on:blur={onSummaryBlur}
+                            rows="3"
+                            disabled={summaryAreaDisabled}
+                          ></textarea>
+                          <div class="summary-actions">
+                            <div class="summary-buttons">
+                              <button
+                                class="action-btn summary-generate"
+                                on:click|preventDefault={onGenerateSummary}
+                                title={summaryButtonLabel}
+                                aria-label={summaryButtonLabel}
+                                disabled={summaryGenerateDisabled}
+                              >
+                                <span class="codicon codicon-rocket" aria-hidden="true"></span>
+                                {summaryButtonLabel}
+                              </button>
+                              {#if timerActive && activeId === Number(it.id)}
+                                <button
+                                  class="action-btn summary-apply"
+                                  on:click|preventDefault={onStopAndApplySummary}
+                                  title="Stop timer and apply time entry with this summary"
+                                  aria-label="Stop timer and apply time entry with this summary"
+                                  disabled={summaryApplyDisabled}
+                                >
+                                  <span class="codicon codicon-check" aria-hidden="true"></span>
+                                  Stop &amp; Apply
+                                </button>
+                              {:else}
+                                <button
+                                  class="action-btn summary-apply"
+                                  on:click|preventDefault={() =>
+                                    dispatch('applySummary', { workItemId: it.id })}
+                                  title="Apply summary as comment"
+                                  aria-label="Apply summary as comment"
+                                  disabled={summaryBusy || !summaryDraft.trim()}
+                                >
+                                  <span class="codicon codicon-check" aria-hidden="true"></span>
+                                  Apply
+                                </button>
+                              {/if}
+                            </div>
+                            <div class="summary-helper">{summaryHelperText}</div>
+                          </div>
+                          {#if summaryStatus}
+                            <div class="summary-status" aria-live="polite">{summaryStatus}</div>
+                          {/if}
+                        </div>
+                      {/if}
+
+                      <div class="work-item-meta">
+                        <span class="work-item-type"
+                          >{it.fields?.['System.WorkItemType'] || 'Task'}</span
+                        >
+                        {#if it.fields?.['System.AssignedTo']}
+                          <span class="work-item-assignee">
+                            <span class="codicon codicon-account" aria-hidden="true"></span>
+                            {it.fields['System.AssignedTo'].displayName ||
+                              it.fields['System.AssignedTo']}
+                          </span>
+                        {/if}
+                      </div>
+                    </div>
+
+                    <div class="work-item-actions">
+                      {#if timerActive && activeId === Number(it.id)}
+                        <button
+                          class="action-btn stop compact"
+                          on:click|stopPropagation={() => dispatch('stopTimer')}
+                          title="Stop timer"
+                          aria-label={`Stop timer for #${it.id}`}
+                        >
+                          <span class="codicon codicon-debug-stop" aria-hidden="true"></span>
+                        </button>
+                      {:else}
+                        <button
+                          class="action-btn start compact"
+                          on:click|stopPropagation={() => dispatch('startItem', { id: it.id })}
+                          title="Start timer"
+                          aria-label={`Start timer for #${it.id}`}
+                          disabled={timerActive}
+                        >
+                          <span class="codicon codicon-play" aria-hidden="true"></span>
+                        </button>
+                      {/if}
+                      <button
+                        class="action-btn view compact"
+                        on:click|stopPropagation={() => dispatch('openItem', { id: it.id })}
+                        title="View"
+                        aria-label={`View work item #${it.id}`}
+                      >
+                        <span class="codicon codicon-eye" aria-hidden="true"></span>
+                      </button>
+                      <button
+                        class="action-btn edit compact"
+                        on:click|stopPropagation={() => dispatch('editItem', { id: it.id })}
+                        title="Edit"
+                        aria-label={`Edit work item #${it.id}`}
+                      >
+                        <span class="codicon codicon-edit" aria-hidden="true"></span>
+                      </button>
+                      <button
+                        class="action-btn comment compact"
+                        on:click|stopPropagation={() => dispatch('commentItem', { id: it.id })}
+                        title="Comment"
+                        aria-label={`Add comment to #${it.id}`}
+                      >
+                        <span class="codicon codicon-comment" aria-hidden="true"></span>
+                      </button>
+                    </div>
+                  </div>
+                {/each}
+              {:else}
+                <div class="empty">No items</div>
+              {/if}
+            </div>
+          </div>
+        {/each}
+      </div>
+    {:else if items && items.length}
+      <div class="items" aria-label="Work items">
+        {#each items.slice(0, 50) as it, index}
+          <div
+            class="work-item-card {timerActive && activeId === Number(it.id)
+              ? 'has-active-timer'
+              : ''} {focusedIndex === index ? 'focused' : ''} {selectedItems.has(index)
+              ? 'selected'
+              : ''}"
+            tabindex="0"
+            role="button"
+            data-index={index}
+            aria-label={`Work item #${it.id}: ${it.fields?.['System.Title']} - use action buttons to interact`}
+            on:click={() => {
+              focusedIndex = index;
+              updateFocus();
+            }}
+            on:keydown={(e) => {
+              if (e.key === 'Enter' || e.key === ' ') {
+                e.preventDefault();
+                focusedIndex = index;
+                updateFocus();
+                if (e.key === 'Enter') {
+                  openFocusedItem();
+                } else if (e.key === ' ') {
+                  toggleSelection();
+                }
+              }
+            }}
+          >
+            <div class="work-item-header">
+              <span class="work-item-type-icon"
+                >{getWorkItemTypeIcon(it.fields?.['System.WorkItemType'])}</span
+              >
+              <span class="work-item-id">#{it.id}</span>
+              {#if timerActive && activeId === Number(it.id)}
+                <span class="timer-indicator"
+                  ><span class="codicon codicon-clock" aria-hidden="true"></span>
+                  {timerElapsedLabel}</span
+                >
+              {/if}
+              <span
+                class="work-item-priority {getPriorityClass(
+                  it.fields?.['Microsoft.VSTS.Common.Priority']
+                )}"
+              >
+                {it.fields?.['Microsoft.VSTS.Common.Priority'] || '3'}
+              </span>
+            </div>
+
+            <div class="work-item-content">
+              <div class="work-item-title">
+                {it.fields?.['System.Title'] || `Work Item #${it.id}`}
+              </div>
+              {#if extractDescription(it)}
+                <div class="work-item-desc" title={extractDescription(it)}>
+                  {extractDescription(it)}
+                </div>
+              {/if}
+
+              <!-- Summary Composer for this work item -->
+              {#if summaryWorkItemId === Number(it.id)}
+                <div class="work-item-summary">
+                  <div class="summary-header">
+                    <div class="summary-context">
+                      <span class="summary-target-label">Comment</span>
+                      <span class="summary-provider-badge"
+                        >{summaryProvider === 'openai' ? 'OpenAI' : 'Copilot'}</span
+                      >
+                      {#if timerActive && activeId === Number(it.id)}
+                        <span class="summary-target-timer"
+                          >{timerRunning ? 'Running' : 'Paused'}
+                          {#if timerElapsedLabel}
+                            ({timerElapsedLabel})
+                          {/if}</span
+                        >
+                      {/if}
+                    </div>
+                    <div class="summary-header-actions">
+                      {#if summaryBusy}
+                        <span class="spinner inline" role="status" aria-label="Generating summary"
+                        ></span>
+                      {/if}
+                      <button
+                        class="action-btn cancel compact"
+                        on:click|preventDefault={onCancelSummary}
+                        title="Cancel"
+                        aria-label="Cancel"
+                      >
+                        <span class="codicon codicon-close" aria-hidden="true"></span>
+                      </button>
+                    </div>
+                  </div>
+                  <textarea
+                    class="summary-textarea"
+                    placeholder="Draft a concise update for this work item…"
+                    value={summaryDraft}
+                    on:input={onSummaryInput}
+                    on:blur={onSummaryBlur}
+                    rows="3"
+                    disabled={summaryAreaDisabled}
+                  ></textarea>
+                  <div class="summary-actions">
+                    <div class="summary-buttons">
+                      <button
+                        class="action-btn summary-generate"
+                        on:click|preventDefault={onGenerateSummary}
+                        title={summaryButtonLabel}
+                        aria-label={summaryButtonLabel}
+                        disabled={summaryGenerateDisabled}
+                      >
+                        <span class="codicon codicon-rocket" aria-hidden="true"></span>
+                        {summaryButtonLabel}
+                      </button>
+                      {#if timerActive && activeId === Number(it.id)}
+                        <button
+                          class="action-btn summary-apply"
+                          on:click|preventDefault={onStopAndApplySummary}
+                          title="Stop timer and apply time entry with this summary"
+                          aria-label="Stop timer and apply time entry with this summary"
+                          disabled={summaryApplyDisabled}
+                        >
+                          <span class="codicon codicon-check" aria-hidden="true"></span>
+                          Stop &amp; Apply
+                        </button>
+                      {:else}
+                        <button
+                          class="action-btn summary-apply"
+                          on:click|preventDefault={() =>
+                            dispatch('applySummary', { workItemId: it.id })}
+                          title="Apply summary as comment"
+                          aria-label="Apply summary as comment"
+                          disabled={summaryBusy || !summaryDraft.trim()}
+                        >
+                          <span class="codicon codicon-check" aria-hidden="true"></span>
+                          Apply
+                        </button>
+                      {/if}
+                    </div>
+                    <div class="summary-helper">{summaryHelperText}</div>
+                  </div>
+                  {#if summaryStatus}
+                    <div class="summary-status" aria-live="polite">{summaryStatus}</div>
+                  {/if}
+                </div>
+              {/if}
+
+              <div class="work-item-meta">
+                <span class="work-item-type">{it.fields?.['System.WorkItemType'] || 'Task'}</span>
+                <span class="work-item-state state-{normalizeState(it.fields?.['System.State'])}"
+                  >{it.fields?.['System.State'] || 'New'}</span
+                >
+                <span class="work-item-assignee">
+                  {#if it.fields?.['System.AssignedTo']}
+                    <span class="codicon codicon-account" aria-hidden="true"></span>
+                    {it.fields['System.AssignedTo'].displayName || it.fields['System.AssignedTo']}
+                  {:else}
+                    <span class="codicon codicon-account" aria-hidden="true"></span> Unassigned
+                  {/if}
+                </span>
+              </div>
+            </div>
+
+            <div class="work-item-actions">
+              {#if timerActive && activeId === Number(it.id)}
+                <button
+                  class="action-btn stop"
+                  on:click|stopPropagation={() => dispatch('stopTimer')}
+                  title="Stop timer"
+                  aria-label={`Stop timer for #${it.id}`}
+                >
+                  <span class="codicon codicon-debug-stop" aria-hidden="true"></span> Stop
+                </button>
+              {:else}
+                <button
+                  class="action-btn start"
+                  on:click|stopPropagation={() => dispatch('startItem', { id: it.id })}
+                  title="Start timer"
+                  aria-label={`Start timer for #${it.id}`}
+                  disabled={timerActive}
+                >
+                  <span class="codicon codicon-play" aria-hidden="true"></span> Start
+                </button>
+              {/if}
+              <button
+                class="action-btn view"
+                on:click|stopPropagation={() => dispatch('openItem', { id: it.id })}
+                title="View in browser"
+                aria-label={`View work item #${it.id}`}
+              >
+                <span class="codicon codicon-eye" aria-hidden="true"></span> View
+              </button>
+              <button
+                class="action-btn edit"
+                on:click|stopPropagation={() => dispatch('editItem', { id: it.id })}
+                title="Edit work item"
+                aria-label={`Edit work item #${it.id}`}
+              >
+                <span class="codicon codicon-edit" aria-hidden="true"></span> Edit
+              </button>
+              <button
+                class="action-btn comment"
+                on:click|stopPropagation={() => dispatch('commentItem', { id: it.id })}
+                title="Add comment"
+                aria-label={`Add comment to #${it.id}`}
+              >
+                <span class="codicon codicon-comment" aria-hidden="true"></span> Comment
+              </button>
+            </div>
+          </div>
+        {/each}
+      </div>
+    {:else}
+      <div class="empty">No work items to display.</div>
+    {/if}
+  </div>
+  <Toasts ariaLabel="Work item notifications" />
+</div>
+
+<style>
+  .pane {
+    display: flex;
+    flex-direction: column;
+    height: 100vh;
+    background: var(--vscode-editor-background);
+    color: var(--vscode-editor-foreground);
+    font-family: var(--vscode-font-family);
+  }
+
+  /* Connection Tabs */
+  .connection-tabs {
+    display: flex;
+    background: var(--vscode-tab-inactiveBackground);
+    border-bottom: 1px solid var(--vscode-editorWidget-border);
+    overflow-x: auto;
+    flex-shrink: 0;
+  }
+
+  .connection-tab {
+    padding: 8px 16px;
+    background: var(--vscode-tab-inactiveBackground);
+    color: var(--vscode-tab-inactiveForeground);
+    border: none;
+    border-right: 1px solid var(--vscode-editorWidget-border);
+    cursor: pointer;
+    font-size: 13px;
+    font-family: var(--vscode-font-family);
+    white-space: nowrap;
+    transition: all 0.2s ease;
+  }
+
+  .connection-tab:hover {
+    background: var(--vscode-tab-hoverBackground);
+    color: var(--vscode-tab-hoverForeground);
+  }
+
+  .connection-tab.active {
+    background: var(--vscode-tab-activeBackground);
+    color: var(--vscode-tab-activeForeground);
+    border-bottom: 2px solid var(--vscode-tab-activeBorder, var(--ado-blue));
+  }
+
+  .connection-tab:focus {
+    outline: 1px solid var(--vscode-focusBorder);
+    outline-offset: -1px;
+  }
+
+  .query-header {
+    display: flex;
+    align-items: center;
+    padding: 8px 12px;
+    border-bottom: 1px solid var(--vscode-editorWidget-border);
+    background: var(--vscode-editorGroupHeader-tabsBackground);
+    flex-shrink: 0;
+  }
+
+  .pane-header {
+    display: flex;
+    align-items: center;
+    gap: 8px;
+    font-size: 12px;
+    padding: 8px 12px;
+    border-bottom: 1px solid var(--vscode-editorWidget-border);
+    background: var(--vscode-editorGroupHeader-tabsBackground);
+    color: var(--vscode-editor-foreground);
+    flex-shrink: 0;
+  }
+
+  .muted {
+    opacity: 0.7;
+  }
+  .count {
+    margin-left: auto;
+    opacity: 0.85;
+  }
+  .actions {
+    display: inline-flex;
+    gap: 6px;
+  }
+  .filters {
+    display: inline-flex;
+    gap: 6px;
+    align-items: center;
+    margin-left: 8px;
+    flex-wrap: wrap;
+  }
+
+  /* Query Selector Styles */
+  .query-selector-container {
+    display: flex;
+    flex-direction: column;
+    gap: 4px;
+    min-width: 300px;
+    max-width: 500px;
+    width: 100%;
+  }
+
+  .query-selector-label {
+    font-size: 12px;
+    font-weight: 600;
+    color: var(--vscode-foreground);
+    margin-bottom: 2px;
+  }
+
+  .query-selector {
+    font-size: 13px;
+    padding: 6px 8px;
+    border: 1px solid var(--vscode-input-border);
+    background-color: var(--vscode-input-background);
+    color: var(--vscode-input-foreground);
+    border-radius: 3px;
+    transition: border-color 0.2s ease;
+  }
+
+  .query-selector:focus {
+    outline: none;
+    border-color: var(--vscode-focusBorder);
+    box-shadow: 0 0 0 1px var(--vscode-focusBorder);
+  }
+
+  .query-selector:hover {
+    border-color: var(--vscode-inputOption-hoverBorder);
+  }
+
+  .query-description {
+    font-size: 11px;
+    color: var(--vscode-descriptionForeground);
+    line-height: 1.3;
+    margin-top: 2px;
+    min-height: 14px;
+    opacity: 0.8;
+  }
+  .filters input,
+  .filters select {
+    font-size: 11px;
+    padding: 4px 8px;
+    background: var(--vscode-input-background);
+    color: var(--vscode-input-foreground);
+    border: 1px solid var(--vscode-input-border);
+    border-radius: 3px;
+  }
+
+  .spinner {
+    width: 12px;
+    height: 12px;
+    border: 2px solid var(--vscode-editorWidget-border);
+    border-top-color: var(--ado-blue);
+    border-radius: 50%;
+    animation: spin 1s linear infinite;
+    display: inline-block;
+    margin-left: 6px;
+  }
+
+  @keyframes spin {
+    from {
+      transform: rotate(0deg);
+    }
+    to {
+      transform: rotate(360deg);
+    }
+  }
+
+  button {
+    font-size: 11px;
+    padding: 4px 8px;
+    color: var(--vscode-button-foreground);
+    background: var(--ado-blue);
+    border: 1px solid transparent;
+    border-radius: 3px;
+    cursor: pointer;
+    display: inline-flex;
+    align-items: center;
+    gap: 4px;
+    font-family: var(--vscode-font-family);
+  }
+
+  button:hover {
+    background: var(--ado-blue-light);
+  }
+  button[disabled] {
+    opacity: 0.5;
+    cursor: default;
+    filter: grayscale(0.2);
+  }
+
+  .pane-body {
+    flex: 1;
+    overflow: hidden;
+    display: flex;
+    flex-direction: column;
+  }
+
+  .work-item-summary {
+    margin: 8px 0;
+    padding: 8px;
+    border: 1px solid var(--vscode-editorWidget-border);
+    border-radius: 4px;
+    background: var(--vscode-editorWidget-background);
+    display: flex;
+    flex-direction: column;
+    gap: 8px;
+  }
+
+  .summary-panel {
+    margin: 12px;
+    padding: 12px;
+    border: 1px solid var(--vscode-editorWidget-border);
+    border-radius: 6px;
+    background: var(--vscode-editorWidget-background);
+    display: flex;
+    flex-direction: column;
+    gap: 10px;
+  }
+  .summary-header {
+    display: flex;
+    align-items: center;
+    justify-content: space-between;
+    gap: 12px;
+  }
+
+  .summary-header-actions {
+    display: flex;
+    align-items: center;
+    gap: 8px;
+  }
+  .summary-context {
+    display: flex;
+    align-items: center;
+    gap: 8px;
+    font-size: 12px;
+    flex-wrap: wrap;
+  }
+  .summary-target-label {
+    font-weight: 600;
+    text-transform: uppercase;
+    letter-spacing: 0.04em;
+    font-size: 10px;
+    color: var(--vscode-descriptionForeground, #888);
+  }
+  .summary-target-value {
+    font-weight: 600;
+    color: var(--vscode-editor-foreground);
+    background: rgba(0, 120, 212, 0.12);
+    padding: 2px 6px;
+    border-radius: 12px;
+  }
+  .summary-provider-badge {
+    font-size: 10px;
+    text-transform: uppercase;
+    padding: 2px 6px;
+    border-radius: 10px;
+    background: rgba(92, 45, 145, 0.2);
+    color: var(--ado-purple);
+    font-weight: 600;
+  }
+  .summary-target-timer {
+    font-size: 10px;
+    color: var(--ado-orange);
+    background: rgba(255, 140, 0, 0.18);
+    padding: 2px 6px;
+    border-radius: 10px;
+    border: 1px solid rgba(255, 140, 0, 0.35);
+  }
+  .summary-textarea {
+    width: 100%;
+    min-height: 120px;
+    resize: vertical;
+    padding: 8px;
+    border: 1px solid var(--vscode-input-border);
+    border-radius: 4px;
+    background: var(--vscode-input-background);
+    color: var(--vscode-input-foreground);
+    font-size: 12px;
+    font-family: var(--vscode-font-family);
+  }
+  .summary-textarea:disabled {
+    opacity: 0.6;
+    cursor: not-allowed;
+  }
+  .summary-actions {
+    display: flex;
+    align-items: flex-start;
+    justify-content: space-between;
+    gap: 12px;
+    flex-wrap: wrap;
+  }
+  .summary-buttons {
+    display: inline-flex;
+    gap: 8px;
+  }
+  .summary-helper {
+    font-size: 11px;
+    opacity: 0.75;
+    max-width: 320px;
+  }
+  .summary-generate {
+    background: var(--ado-blue);
+    color: #fff;
+    border-color: var(--ado-blue);
+  }
+  .summary-generate:hover {
+    background: var(--ado-blue-light);
+  }
+  .summary-apply {
+    background: var(--ado-green);
+    color: #fff;
+    border-color: var(--ado-green);
+  }
+  .summary-apply:hover {
+    background: rgba(16, 124, 16, 0.85);
+  }
+  .summary-status,
+  .summary-status-inline {
+    font-size: 11px;
+    background: rgba(0, 120, 212, 0.12);
+    color: var(--ado-blue);
+    border-radius: 4px;
+    padding: 6px 8px;
+    margin-top: 2px;
+  }
+  .summary-status-inline {
+    margin: 8px 12px 0 12px;
+  }
+  .spinner.inline {
+    width: 10px;
+    height: 10px;
+    border-width: 2px;
+  }
+
+  .empty {
+    padding: 20px;
+    font-size: 14px;
+    opacity: 0.7;
+    text-align: center;
+  }
+
+  .loading {
+    padding: 20px;
+    font-size: 14px;
+    opacity: 0.9;
+    display: flex;
+    align-items: center;
+    gap: 8px;
+    justify-content: center;
+  }
+
+  .error-banner {
+    margin: 8px;
+    padding: 8px;
+    border: 1px solid var(--ado-red);
+    background: rgba(209, 52, 56, 0.1);
+    color: var(--ado-red);
+    border-radius: 4px;
+    font-size: 12px;
+  }
+
+  /* Work Item Cards */
+  .items {
+    padding: 8px;
+    overflow-y: auto;
+    flex: 1;
+    display: flex;
+    flex-direction: column;
+    gap: 8px;
+  }
+
+  .work-item-card {
+    display: flex;
+    flex-direction: column;
+    padding: 12px;
+    border: 1px solid var(--vscode-editorWidget-border);
+    border-radius: 4px;
+    background: var(--vscode-editor-background);
+    cursor: pointer;
+    transition: all 0.2s ease;
+    position: relative;
+  }
+
+  .work-item-card:hover {
+    background: var(--vscode-list-hoverBackground);
+    border-color: var(--ado-blue);
+    box-shadow: 0 2px 8px rgba(0, 120, 212, 0.1);
+  }
+
+  .work-item-card.has-active-timer {
+    border-left: 3px solid var(--ado-orange);
+  }
+
+  .work-item-card.focused {
+    outline: 2px solid var(--vscode-focusBorder);
+    outline-offset: 2px;
+    background: var(--vscode-list-activeSelectionBackground);
+    border-color: var(--vscode-focusBorder);
+  }
+
+  .work-item-card.selected {
+    background: var(--vscode-list-selectionBackground);
+    border-color: var(--vscode-list-selectionBackground);
+  }
+
+  .work-item-card.focused.selected {
+    background: var(--vscode-list-activeSelectionBackground);
+    border-color: var(--vscode-focusBorder);
+  }
+
+  .work-item-header {
+    display: flex;
+    align-items: center;
+    gap: 8px;
+    margin-bottom: 8px;
+  }
+
+  .work-item-type-icon {
+    font-family: 'codicon';
+    font-size: 16px;
+    width: 24px;
+    height: 24px;
+    display: flex;
+    align-items: center;
+    justify-content: center;
+    border-radius: 4px;
+    flex-shrink: 0;
+    color: var(--ado-blue);
+  }
+
+  .work-item-id {
+    background: var(--vscode-badge-background);
+    color: var(--vscode-badge-foreground);
+    padding: 2px 6px;
+    border-radius: 10px;
+    font-size: 10px;
+    font-weight: 600;
+  }
+
+  .work-item-priority {
+    margin-left: auto;
+    font-size: 14px;
+    font-weight: 600;
+  }
+
+  .priority-1 {
+    color: var(--ado-red);
+  }
+  .priority-2 {
+    color: var(--ado-orange);
+  }
+  .priority-3 {
+    color: var(--ado-blue);
+  }
+  .priority-4 {
+    color: var(--ado-gray);
+  }
+
+  .work-item-content {
+    flex: 1;
+    margin-bottom: 8px;
+  }
+
+  .work-item-title {
+    font-weight: 600;
+    font-size: 14px;
+    line-height: 1.3;
+    margin-bottom: 6px;
+    color: var(--vscode-editor-foreground);
+  }
+
+  .work-item-desc {
+    font-size: 11px;
+    line-height: 1.3;
+    margin-bottom: 6px;
+    opacity: 0.75;
+    display: -webkit-box;
+    -webkit-line-clamp: 3;
+    line-clamp: 3;
+    -webkit-box-orient: vertical;
+    overflow: hidden;
+    text-overflow: ellipsis;
+    word-break: break-word;
+  }
+
+  .work-item-meta {
+    display: flex;
+    flex-wrap: wrap;
+    gap: 8px;
+    align-items: center;
+    font-size: 11px;
+    margin-bottom: 8px;
+  }
+
+  .work-item-type {
+    padding: 2px 6px;
+    background: var(--vscode-badge-background);
+    color: var(--vscode-badge-foreground);
+    border-radius: 10px;
+    font-size: 10px;
+    font-weight: 500;
+  }
+
+  .work-item-state {
+    padding: 2px 6px;
+    border-radius: 10px;
+    font-size: 10px;
+    font-weight: 500;
+    text-transform: uppercase;
+  }
+
+  .state-todo,
+  .state-new {
+    background: rgba(0, 120, 212, 0.2);
+    color: var(--state-new);
+  }
+  .state-active,
+  .state-inprogress,
+  .state-doing {
+    background: rgba(255, 140, 0, 0.2);
+    color: var(--state-active);
+  }
+  .state-resolved,
+  .state-done,
+  .state-closed {
+    background: rgba(16, 124, 16, 0.2);
+    color: var(--state-resolved);
+  }
+  .state-removed {
+    background: rgba(209, 52, 56, 0.2);
+    color: var(--state-removed);
+  }
+  .state-review {
+    background: rgba(92, 45, 145, 0.2);
+    color: var(--ado-purple);
+  }
+
+  .timer-indicator {
+    background: rgba(255, 140, 0, 0.2);
+    color: var(--ado-orange);
+    padding: 2px 6px;
+    border-radius: 4px;
+    font-size: 10px;
+    font-weight: 600;
+    border: 1px solid rgba(255, 140, 0, 0.3);
+    animation: pulse 2s infinite;
+  }
+
+  @keyframes pulse {
+    0%,
+    100% {
+      opacity: 1;
+    }
+    50% {
+      opacity: 0.7;
+    }
+  }
+
+  .work-item-actions {
+    display: flex;
+    gap: 4px;
+    align-items: center;
+    opacity: 0;
+    transition: opacity 0.2s ease;
+  }
+
+  .work-item-card:hover .work-item-actions {
+    opacity: 1;
+  }
+
+  .action-btn {
+    padding: 6px 8px;
+    background: var(--vscode-button-secondaryBackground);
+    border: 1px solid var(--vscode-editorWidget-border);
+    border-radius: 3px;
+    cursor: pointer;
+    font-size: 11px;
+    transition: all 0.1s ease;
+    color: var(--vscode-button-secondaryForeground);
+    display: inline-flex;
+    align-items: center;
+    gap: 4px;
+    font-family: 'codicon';
+  }
+
+  .action-btn:hover {
+    background: var(--vscode-button-secondaryHoverBackground);
+    border-color: var(--ado-blue);
+  }
+
+  .action-btn.start {
+    background: var(--ado-green);
+    color: white;
+    border-color: var(--ado-green);
+  }
+  .action-btn.start:hover {
+    background: rgba(16, 124, 16, 0.8);
+  }
+
+  .action-btn.stop {
+    background: var(--ado-red);
+    color: white;
+    border-color: var(--ado-red);
+  }
+  .action-btn.stop:hover {
+    background: rgba(209, 52, 56, 0.8);
+  }
+
+  .action-btn.view {
+    background: var(--ado-blue);
+    color: white;
+    border-color: var(--ado-blue);
+  }
+  .action-btn.view:hover {
+    background: var(--ado-blue-light);
+  }
+
+  .action-btn.edit {
+    background: var(--ado-purple);
+    color: white;
+    border-color: var(--ado-purple);
+  }
+  .action-btn.edit:hover {
+    background: rgba(92, 45, 145, 0.8);
+  }
+
+  .action-btn.comment {
+    background: var(--ado-gray);
+    color: white;
+    border-color: var(--ado-gray);
+  }
+  .action-btn.comment:hover {
+    background: var(--ado-gray-light);
+  }
+
+  .action-btn.cancel {
+    background: #dc3545;
+    color: white;
+    border-color: #dc3545;
+  }
+
+  .action-btn.cancel:hover {
+    background: #c82333;
+    border-color: #bd2130;
+  }
+
+  /* Kanban styles */
+  .kanban-board {
+    display: flex;
+    gap: 12px;
+    padding: 8px;
+    overflow-x: auto;
+    flex: 1;
+  }
+
+  .kanban-column {
+    min-width: 280px;
+    max-width: 320px;
+    border: 1px solid var(--vscode-editorWidget-border);
+    border-radius: 6px;
+    background: var(--vscode-editorWidget-background);
+    display: flex;
+    flex-direction: column;
+  }
+
+  .kanban-column-header {
+    display: flex;
+    align-items: center;
+    justify-content: space-between;
+    padding: 8px 12px;
+    border-bottom: 1px solid var(--vscode-editorWidget-border);
+    background: var(--vscode-editorGroupHeader-tabsBackground);
+    border-top: 3px solid transparent;
+  }
+
+  .kanban-column-header h3 {
+    font-size: 13px;
+    font-weight: 600;
+    margin: 0;
+  }
+
+  .item-count {
+    background: var(--vscode-badge-background);
+    color: var(--vscode-badge-foreground);
+    padding: 2px 6px;
+    border-radius: 10px;
+    font-size: 11px;
+    font-weight: 600;
+  }
+
+  .kanban-column-content {
+    padding: 8px;
+    display: flex;
+    flex-direction: column;
+    gap: 8px;
+    overflow-y: auto;
+    flex: 1;
+  }
+
+  .kanban-card {
+    border: 1px solid var(--vscode-editorWidget-border);
+    border-radius: 6px;
+    padding: 10px;
+    background: var(--vscode-editor-background);
+    border-left: 3px solid transparent;
+    cursor: pointer;
+    transition: all 0.2s ease;
+  }
+
+  .kanban-card:hover {
+    background: var(--vscode-list-hoverBackground);
+    border-color: var(--ado-blue);
+  }
+
+  .kanban-card .title {
+    font-weight: 600;
+    margin-bottom: 4px;
+    color: var(--vscode-editor-foreground);
+    font-size: 13px;
+  }
+
+  .kanban-card .meta {
+    font-size: 11px;
+    opacity: 0.8;
+    margin-bottom: 6px;
+  }
+
+  .kanban-card .actions {
+    display: inline-flex;
+    gap: 4px;
+    opacity: 0;
+    transition: opacity 0.2s ease;
+  }
+
+  .kanban-card:hover .actions {
+    opacity: 1;
+  }
+
+  /* Column header accents by state */
+  .kanban-column.state-todo .kanban-column-header {
+    border-top-color: var(--state-new);
+  }
+  .kanban-column.state-active .kanban-column-header {
+    border-top-color: var(--state-active);
+  }
+  .kanban-column.state-inprogress .kanban-column-header {
+    border-top-color: var(--state-active);
+  }
+  .kanban-column.state-review .kanban-column-header {
+    border-top-color: var(--ado-purple);
+  }
+  .kanban-column.state-resolved .kanban-column-header {
+    border-top-color: var(--state-resolved);
+  }
+  .kanban-column.state-done .kanban-column-header {
+    border-top-color: var(--state-resolved);
+  }
+  .kanban-column.state-removed .kanban-column-header {
+    border-top-color: var(--state-removed);
+  }
+
+  /* Card accents by state */
+  .kanban-card.state-todo {
+    border-left-color: var(--state-new);
+  }
+  .kanban-card.state-active {
+    border-left-color: var(--state-active);
+  }
+  .kanban-card.state-inprogress {
+    border-left-color: var(--state-active);
+  }
+  .kanban-card.state-review {
+    border-left-color: var(--ado-purple);
+  }
+  .kanban-card.state-resolved {
+    border-left-color: var(--state-resolved);
+  }
+  .kanban-card.state-done {
+    border-left-color: var(--state-resolved);
+  }
+  .kanban-card.state-removed {
+    border-left-color: var(--state-removed);
+  }
+
+  /* Compact action buttons for kanban view */
+  .action-btn.compact {
+    min-width: 28px;
+    padding: 4px 6px;
+    font-size: 12px;
+  }
+
+  .kanban-card .work-item-actions {
+    justify-content: center;
+    gap: 4px;
+  }
+
+  .kanban-card .work-item-header {
+    margin-bottom: 6px;
+  }
+
+  .kanban-card .work-item-content {
+    margin-bottom: 8px;
+  }
+
+  /* Timer indicator adjustments for kanban */
+  .kanban-card .timer-indicator {
+    font-size: 10px;
+    margin-left: auto;
+  }
+</style>
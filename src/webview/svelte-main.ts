--- conflicted
+++ resolved
@@ -74,103 +74,10 @@
 let summaryProvider: 'builtin' | 'openai' = 'builtin';
 let summaryBusy = false;
 let summaryWorkItemId: number | null = null;
-<<<<<<< HEAD
 let _summaryTargetTitle = '';
 let summaryBusyTimer: ReturnType<typeof setTimeout> | undefined;
 let summaryStatusTimer: ReturnType<typeof setTimeout> | undefined;
 
-=======
-let summaryBusyTimer: ReturnType<typeof setTimeout> | undefined;
-let summaryStatusTimer: ReturnType<typeof setTimeout> | undefined;
-
-// Connections state
-let connections: Array<{ id: string; label: string; organization: string; project: string }> = [];
-let activeConnectionId: string | undefined;
-
-// Per-connection state storage
-type ConnectionState = {
-  filterText: string;
-  typeFilter: string;
-  stateFilter: string;
-  sortKey: string;
-  selectedQuery: string;
-  kanbanView: boolean;
-};
-
-const connectionStateMap = new Map<string, ConnectionState>();
-
-function getDefaultConnectionState(): ConnectionState {
-  return {
-    filterText: '',
-    typeFilter: '',
-    stateFilter: 'all',
-    sortKey: 'updated-desc',
-    selectedQuery: 'My Activity',
-    kanbanView: false,
-  };
-}
-
-function saveConnectionState(connectionId: string) {
-  if (!connectionId) return;
-  connectionStateMap.set(connectionId, {
-    filterText,
-    typeFilter,
-    stateFilter,
-    sortKey,
-    selectedQuery,
-    kanbanView,
-  });
-  // Persist to localStorage
-  try {
-    localStorage.setItem(
-      `azuredevops.connectionState.${connectionId}`,
-      JSON.stringify(connectionStateMap.get(connectionId))
-    );
-  } catch (e) {
-    console.warn('[svelte-main] Failed to persist connection state', e);
-  }
-}
-
-function loadConnectionState(connectionId: string) {
-  if (!connectionId) return getDefaultConnectionState();
-
-  // Check in-memory cache first
-  let state = connectionStateMap.get(connectionId);
-  if (state) return state;
-
-  // Try to load from localStorage
-  try {
-    const stored = localStorage.getItem(`azuredevops.connectionState.${connectionId}`);
-    if (stored) {
-      state = JSON.parse(stored) as ConnectionState;
-      connectionStateMap.set(connectionId, state);
-      return state;
-    }
-  } catch (e) {
-    console.warn('[svelte-main] Failed to load connection state from localStorage', e);
-  }
-
-  // Return defaults
-  const defaultState = getDefaultConnectionState();
-  connectionStateMap.set(connectionId, defaultState);
-  return defaultState;
-}
-
-function applyConnectionState(connectionId: string) {
-  const state = loadConnectionState(connectionId);
-  filterText = state.filterText;
-  typeFilter = state.typeFilter;
-  stateFilter = state.stateFilter;
-  sortKey = state.sortKey;
-  selectedQuery = state.selectedQuery;
-  kanbanView = state.kanbanView;
-
-  // Update query description
-  const queryOption = queryOptions.find((option) => option.value === selectedQuery);
-  queryDescription = queryOption?.description || '';
-}
-
->>>>>>> 53bc5d82
 // Query options
 const queryOptions = [
   {
@@ -203,12 +110,103 @@
   { value: 'Mentioned', label: 'Mentioned', description: "Work items where I've been mentioned" },
 ];
 
+// Connections state
+let connections: Array<{ id: string; label: string; organization: string; project: string }> = [];
+let activeConnectionId: string | undefined;
+
+// Per-connection state storage
+type ConnectionState = {
+  filterText: string;
+  typeFilter: string;
+  stateFilter: string;
+  sortKey: string;
+  selectedQuery: string;
+  kanbanView: boolean;
+};
+
+const connectionStateMap = new Map<string, ConnectionState>();
+
+function getDefaultConnectionState(): ConnectionState {
+  return {
+    filterText: '',
+    typeFilter: '',
+    stateFilter: 'all',
+    sortKey: 'updated-desc',
+    selectedQuery: 'My Activity',
+    kanbanView: false,
+  };
+}
+
+function saveConnectionState(connectionId: string) {
+  if (!connectionId) return;
+  connectionStateMap.set(connectionId, {
+    filterText,
+    typeFilter,
+    stateFilter,
+    sortKey,
+    selectedQuery,
+    kanbanView,
+  });
+  // Persist to localStorage
+  try {
+    localStorage.setItem(
+      `azuredevops.connectionState.${connectionId}`,
+      JSON.stringify(connectionStateMap.get(connectionId))
+    );
+  } catch (e) {
+    console.warn('[svelte-main] Failed to persist connection state', e);
+  }
+}
+
+function loadConnectionState(connectionId: string) {
+  if (!connectionId) return getDefaultConnectionState();
+
+  // Check in-memory cache first
+  let state = connectionStateMap.get(connectionId);
+  if (state) return state;
+
+  // Try to load from localStorage
+  try {
+    const stored = localStorage.getItem(`azuredevops.connectionState.${connectionId}`);
+    if (stored) {
+      state = JSON.parse(stored) as ConnectionState;
+      connectionStateMap.set(connectionId, state);
+      return state;
+    }
+  } catch (e) {
+    console.warn('[svelte-main] Failed to load connection state from localStorage', e);
+  }
+
+  // Return defaults
+  const defaultState = getDefaultConnectionState();
+  connectionStateMap.set(connectionId, defaultState);
+  return defaultState;
+}
+
+function applyConnectionState(connectionId: string) {
+  const state = loadConnectionState(connectionId);
+  filterText = state.filterText;
+  typeFilter = state.typeFilter;
+  stateFilter = state.stateFilter;
+  sortKey = state.sortKey;
+  selectedQuery = state.selectedQuery;
+  kanbanView = state.kanbanView;
+
+  // Update query description
+  const queryOption = queryOptions.find((option) => option.value === selectedQuery);
+  queryDescription = queryOption?.description || '';
+}
+
 // Initialize kanbanView from persisted webview state if available
 try {
   const st =
     vscode && typeof (vscode as any).getState === 'function' ? (vscode as any).getState() : null;
   if (st && typeof st.kanbanView === 'boolean') kanbanView = !!st.kanbanView;
   if (st && typeof st.typeFilter === 'string') typeFilter = st.typeFilter;
+  // Don't restore summaryWorkItemId on initialization - only show summary when explicitly triggered
+  // if (st && typeof st.summaryWorkItemId === 'number') {
+  //   summaryWorkItemId = st.summaryWorkItemId || null;
+  // }
   // Don't restore summaryWorkItemId on initialization - only show summary when explicitly triggered
   // if (st && typeof st.summaryWorkItemId === 'number') {
   //   summaryWorkItemId = st.summaryWorkItemId || null;
@@ -245,11 +243,8 @@
     summaryBusy,
     summaryTargetId: summaryWorkItemId ?? 0,
     summaryWorkItemId: summaryWorkItemId ?? 0,
-<<<<<<< HEAD
-=======
     connections,
     activeConnectionId,
->>>>>>> 53bc5d82
   };
 }
 
@@ -387,6 +382,29 @@
       }, 3000);
     }
   });
+  (app as any).$on('cancelSummary', () => {
+    summaryWorkItemId = null;
+    summaryDraft = '';
+    summaryStatus = '';
+    persistViewState();
+    syncApp();
+  });
+  (app as any).$on('applySummary', (ev: any) => {
+    const workItemId = Number(ev?.detail?.workItemId);
+    if (workItemId && summaryDraft.trim()) {
+      postMessage({ type: 'addComment', workItemId, comment: summaryDraft.trim() });
+      summaryWorkItemId = null;
+      summaryDraft = '';
+      summaryStatus = 'Comment added successfully';
+      persistViewState();
+      syncApp();
+      // Clear status after a delay
+      setTimeout(() => {
+        summaryStatus = '';
+        syncApp();
+      }, 3000);
+    }
+  });
   (app as any).$on('toggleKanban', () => {
     kanbanView = !kanbanView;
     persistViewState();
@@ -418,22 +436,29 @@
       // Update query description
       const queryOption = queryOptions.find((option) => option.value === query);
       queryDescription = queryOption?.description || '';
-<<<<<<< HEAD
-=======
+      syncApp();
+      // Send query change to extension
+      postMessage({ type: 'setQuery', query });
+    }
+  });
+  (app as any).$on('queryChanged', (ev: any) => {
+    const { query } = ev.detail || {};
+    if (query && query !== selectedQuery) {
+      selectedQuery = query;
+      // Update query description
+      const queryOption = queryOptions.find((option) => option.value === query);
+      queryDescription = queryOption?.description || '';
 
       // Save state for current connection
       if (activeConnectionId) {
         saveConnectionState(activeConnectionId);
       }
 
->>>>>>> 53bc5d82
       syncApp();
       // Send query change to extension
       postMessage({ type: 'setQuery', query });
     }
   });
-<<<<<<< HEAD
-=======
   (app as any).$on('connectionChanged', (ev: any) => {
     const { connectionId } = ev.detail || {};
     if (connectionId && connectionId !== activeConnectionId) {
@@ -452,7 +477,6 @@
       postMessage({ type: 'switchConnection', connectionId });
     }
   });
->>>>>>> 53bc5d82
   (app as any).$on('moveItem', (ev: any) => {
     const id = Number(ev?.detail?.id);
     const target = String(ev?.detail?.target || '');
@@ -492,10 +516,10 @@
     onDraftChange(String(ev?.detail?.value ?? ''));
   });
   (app as any).$on('generateSummary', () => {
-    attemptSummaryGeneration();
+    _attemptSummaryGeneration();
   });
   (app as any).$on('stopAndApplySummary', () => {
-    attemptStopAndApply();
+    _attemptStopAndApply();
   });
   return app;
 }
@@ -548,10 +572,12 @@
   // Only set summaryWorkItemId if ensureOpen is true
   if (options.ensureOpen && changed) {
     summaryWorkItemId = id;
-<<<<<<< HEAD
     updateSummaryTargetTitle();
-=======
->>>>>>> 53bc5d82
+  }
+
+  // Only set summaryWorkItemId if ensureOpen is true
+  if (options.ensureOpen && changed) {
+    summaryWorkItemId = id;
   }
 
   const shouldRefresh = options.refreshDraft ?? changed;
@@ -564,585 +590,594 @@
     }
   }
   if (changed || shouldRefresh) {
-    persistViewState();
-  }
-}
-
-function setSummaryBusy(busy: boolean) {
-  if (summaryBusyTimer) {
+    if (changed || shouldRefresh) {
+      persistViewState();
+    }
+  }
+
+  function setSummaryBusy(busy: boolean) {
+    if (summaryBusyTimer) {
+      try {
+        clearTimeout(summaryBusyTimer);
+      } catch {
+        /* ignore */
+      }
+      summaryBusyTimer = undefined;
+    }
+    summaryBusy = busy;
+    if (busy) {
+      summaryBusyTimer = setTimeout(() => {
+        summaryBusy = false;
+        summaryBusyTimer = undefined;
+        syncApp();
+      }, 6000);
+    }
+  }
+
+  function setSummaryStatus(message: string, options?: { timeout?: number }) {
+    if (summaryStatusTimer) {
+      try {
+        clearTimeout(summaryStatusTimer);
+      } catch {
+        /* ignore */
+      }
+      summaryStatusTimer = undefined;
+    }
+    summaryStatus = message;
+    const delay = options?.timeout ?? 0;
+    if (delay > 0) {
+      summaryStatusTimer = setTimeout(() => {
+        summaryStatusTimer = undefined;
+        summaryStatus = '';
+        syncApp();
+      }, delay);
+    }
+  }
+
+  function determineSummaryTargetId(): number | null {
+    if (summaryWorkItemId) return summaryWorkItemId;
+    if (timerActive && activeId) return activeId;
+    const first = itemsForView[0];
+    if (first) return Number(first.id || first.fields?.['System.Id']);
+    return null;
+  }
+
+  function _attemptSummaryGeneration() {
+    const targetId = determineSummaryTargetId();
+    if (!targetId) {
+      const message = 'Select a work item or start a timer to generate a summary.';
+      setSummaryStatus(message, { timeout: 3500 });
+      addToast(message, { type: 'warning', timeout: 3500 });
+      syncApp();
+      return;
+    }
+    setSummaryBusy(true);
+    setSummaryStatus('Generating summary…');
+    syncApp();
+    postMessage({
+      type: 'generateCopilotPrompt',
+      workItemId: targetId,
+      draftSummary: summaryDraft,
+    });
+  }
+
+  function _attemptStopAndApply() {
+    if (!timerActive) {
+      const message = 'Start a timer before applying time to the work item.';
+      setSummaryStatus(message, { timeout: 3500 });
+      addToast(message, { type: 'warning', timeout: 3500 });
+      syncApp();
+      return;
+    }
+    if (summaryWorkItemId) saveDraftForWorkItem(summaryWorkItemId, summaryDraft);
+    setSummaryBusy(true);
+    setSummaryStatus('Stopping timer and applying updates…');
+    syncApp();
+    postMessage({ type: 'stopAndApply', comment: summaryDraft });
+  }
+
+  function getWorkItemType(it: any): string {
+    if (!it) return '';
+    const flattened = typeof it?.type === 'string' ? it.type : undefined;
+    const fromFields =
+      typeof it?.fields?.['System.WorkItemType'] === 'string'
+        ? it.fields['System.WorkItemType']
+        : undefined;
+    const value = flattened || fromFields;
+    return typeof value === 'string' ? value.trim() : '';
+  }
+
+  function buildSearchHaystack(item: any): string {
+    const parts: string[] = [];
+    const seen = new WeakSet<object>();
+    const maxDepth = 5;
+
+    const push = (value: string) => {
+      const trimmed = value.trim();
+      if (trimmed.length > 0) parts.push(trimmed.toLowerCase());
+    };
+
+    const visit = (value: any, depth = 0) => {
+      if (value === null || value === undefined) return;
+      if (typeof value === 'string') {
+        push(value);
+        return;
+      }
+      if (typeof value === 'number' || typeof value === 'bigint' || typeof value === 'boolean') {
+        push(String(value));
+        return;
+      }
+      if (value instanceof Date) {
+        push(value.toISOString());
+        return;
+      }
+      if (typeof value === 'symbol') {
+        push(value.toString());
+        return;
+      }
+      if (typeof value === 'object') {
+        if (seen.has(value)) return;
+        seen.add(value);
+        if (depth >= maxDepth) return;
+        if (Array.isArray(value)) {
+          value.forEach((entry) => visit(entry, depth + 1));
+          return;
+        }
+
+        const identityKeys = [
+          'displayName',
+          'uniqueName',
+          'name',
+          'fullName',
+          'mailAddress',
+          'email',
+          'userPrincipalName',
+          'upn',
+          'descriptor',
+          'text',
+          'value',
+          'title',
+        ];
+        identityKeys.forEach((key) => {
+          if (Object.prototype.hasOwnProperty.call(value, key)) {
+            visit((value as any)[key], depth + 1);
+          }
+        });
+
+        Object.keys(value).forEach((key) => {
+          if (key === '__proto__') return;
+          visit((value as any)[key], depth + 1);
+        });
+      }
+    };
+
+    visit(item);
+
+    return parts.join(' ').replace(/\s+/g, ' ').trim();
+  }
+
+  function getSearchHaystack(item: any): string {
+    if (!item || (typeof item !== 'object' && typeof item !== 'function')) {
+      return typeof item === 'string' ? item.toLowerCase() : String(item ?? '').toLowerCase();
+    }
+    const cached = searchHaystackCache.get(item);
+    if (cached) return cached;
+    const haystack = buildSearchHaystack(item);
+    searchHaystackCache.set(item, haystack);
+    return haystack;
+  }
+
+  function passesFilters(it: any): boolean {
+    const query = normalizedQuery;
+    const stateRaw = String(it?.fields?.['System.State'] || '');
+    const norm = normalizeState(stateRaw);
+    if (query) {
+      const haystack = getSearchHaystack(it);
+      if (!haystack.includes(query)) return false;
+    }
+    if (typeFilter && getWorkItemType(it) !== typeFilter) return false;
+    if (stateFilter && stateFilter !== 'all' && norm !== stateFilter) return false;
+    return true;
+  }
+
+  function normalizeState(raw: any): string {
+    if (!raw) return 'new';
+    const s = String(raw).toLowerCase().trim().replace(/\s+/g, '-');
+    if (s === 'new' || s === 'to-do' || s === 'todo' || s === 'proposed') return 'new';
+    if (s === 'approved') return 'approved';
+    if (s === 'committed') return 'committed';
+    if (s === 'active') return 'active';
+    if (s === 'in-progress' || s === 'inprogress' || s === 'doing') return 'inprogress';
+    if (s === 'review' || s === 'code-review' || s === 'testing') return 'review';
+    if (s === 'resolved') return 'resolved';
+    if (s === 'done') return 'done';
+    if (s === 'closed' || s === 'completed') return 'closed';
+    if (s === 'removed') return 'removed';
+    return 'new';
+  }
+
+  function recomputeTypeOptions() {
+    const combined = new Set<string>();
+    (Array.isArray(lastWorkItems) ? lastWorkItems : []).forEach((item: any) => {
+      const typeName = getWorkItemType(item);
+      if (typeName) combined.add(typeName);
+    });
+    typeOptionHints.forEach((hint) => combined.add(hint));
+    typeOptions = Array.from(combined).sort((a, b) => a.localeCompare(b));
+    if (typeFilter && !combined.has(typeFilter)) {
+      typeFilter = '';
+    }
+  }
+
+  function recomputeItemsForView() {
+    const items = Array.isArray(lastWorkItems) ? lastWorkItems : [];
     try {
-      clearTimeout(summaryBusyTimer);
-    } catch {
-      /* ignore */
-    }
-    summaryBusyTimer = undefined;
-  }
-  summaryBusy = busy;
-  if (busy) {
-    summaryBusyTimer = setTimeout(() => {
-      summaryBusy = false;
-      summaryBusyTimer = undefined;
-      syncApp();
-    }, 6000);
-  }
-}
-
-function setSummaryStatus(message: string, options?: { timeout?: number }) {
-  if (summaryStatusTimer) {
-    try {
-      clearTimeout(summaryStatusTimer);
-    } catch {
-      /* ignore */
-    }
-    summaryStatusTimer = undefined;
-  }
-  summaryStatus = message;
-  const delay = options?.timeout ?? 0;
-  if (delay > 0) {
-    summaryStatusTimer = setTimeout(() => {
-      summaryStatusTimer = undefined;
-      summaryStatus = '';
-      syncApp();
-    }, delay);
-  }
-}
-
-function determineSummaryTargetId(): number | null {
-  if (summaryWorkItemId) return summaryWorkItemId;
-  if (timerActive && activeId) return activeId;
-  const first = itemsForView[0];
-  if (first) return Number(first.id || first.fields?.['System.Id']);
-  return null;
-}
-
-function attemptSummaryGeneration() {
-  const targetId = determineSummaryTargetId();
-  if (!targetId) {
-    const message = 'Select a work item or start a timer to generate a summary.';
-    setSummaryStatus(message, { timeout: 3500 });
-    addToast(message, { type: 'warning', timeout: 3500 });
-    syncApp();
-    return;
-  }
-  setSummaryBusy(true);
-  setSummaryStatus('Generating summary…');
-  syncApp();
-  postMessage({
-    type: 'generateCopilotPrompt',
-    workItemId: targetId,
-    draftSummary: summaryDraft,
-  });
-}
-
-function attemptStopAndApply() {
-  if (!timerActive) {
-    const message = 'Start a timer before applying time to the work item.';
-    setSummaryStatus(message, { timeout: 3500 });
-    addToast(message, { type: 'warning', timeout: 3500 });
-    syncApp();
-    return;
-  }
-  if (summaryWorkItemId) saveDraftForWorkItem(summaryWorkItemId, summaryDraft);
-  setSummaryBusy(true);
-  setSummaryStatus('Stopping timer and applying updates…');
-  syncApp();
-  postMessage({ type: 'stopAndApply', comment: summaryDraft });
-}
-
-function getWorkItemType(it: any): string {
-  if (!it) return '';
-  const flattened = typeof it?.type === 'string' ? it.type : undefined;
-  const fromFields =
-    typeof it?.fields?.['System.WorkItemType'] === 'string'
-      ? it.fields['System.WorkItemType']
-      : undefined;
-  const value = flattened || fromFields;
-  return typeof value === 'string' ? value.trim() : '';
-}
-
-function buildSearchHaystack(item: any): string {
-  const parts: string[] = [];
-  const seen = new WeakSet<object>();
-  const maxDepth = 5;
-
-  const push = (value: string) => {
-    const trimmed = value.trim();
-    if (trimmed.length > 0) parts.push(trimmed.toLowerCase());
-  };
-
-  const visit = (value: any, depth = 0) => {
-    if (value === null || value === undefined) return;
-    if (typeof value === 'string') {
-      push(value);
-      return;
-    }
-    if (typeof value === 'number' || typeof value === 'bigint' || typeof value === 'boolean') {
-      push(String(value));
-      return;
-    }
-    if (value instanceof Date) {
-      push(value.toISOString());
-      return;
-    }
-    if (typeof value === 'symbol') {
-      push(value.toString());
-      return;
-    }
-    if (typeof value === 'object') {
-      if (seen.has(value)) return;
-      seen.add(value);
-      if (depth >= maxDepth) return;
-      if (Array.isArray(value)) {
-        value.forEach((entry) => visit(entry, depth + 1));
-        return;
-      }
-
-      const identityKeys = [
-        'displayName',
-        'uniqueName',
-        'name',
-        'fullName',
-        'mailAddress',
-        'email',
-        'userPrincipalName',
-        'upn',
-        'descriptor',
-        'text',
-        'value',
-        'title',
-      ];
-      identityKeys.forEach((key) => {
-        if (Object.prototype.hasOwnProperty.call(value, key)) {
-          visit((value as any)[key], depth + 1);
-        }
-      });
-
-      Object.keys(value).forEach((key) => {
-        if (key === '__proto__') return;
-        visit((value as any)[key], depth + 1);
-      });
-    }
-  };
-
-  visit(item);
-
-  return parts.join(' ').replace(/\s+/g, ' ').trim();
-}
-
-function getSearchHaystack(item: any): string {
-  if (!item || (typeof item !== 'object' && typeof item !== 'function')) {
-    return typeof item === 'string' ? item.toLowerCase() : String(item ?? '').toLowerCase();
-  }
-  const cached = searchHaystackCache.get(item);
-  if (cached) return cached;
-  const haystack = buildSearchHaystack(item);
-  searchHaystackCache.set(item, haystack);
-  return haystack;
-}
-
-function passesFilters(it: any): boolean {
-  const query = normalizedQuery;
-  const stateRaw = String(it?.fields?.['System.State'] || '');
-  const norm = normalizeState(stateRaw);
-  if (query) {
-    const haystack = getSearchHaystack(it);
-    if (!haystack.includes(query)) return false;
-  }
-  if (typeFilter && getWorkItemType(it) !== typeFilter) return false;
-  if (stateFilter && stateFilter !== 'all' && norm !== stateFilter) return false;
-  return true;
-}
-
-function normalizeState(raw: any): string {
-  if (!raw) return 'new';
-  const s = String(raw).toLowerCase().trim().replace(/\s+/g, '-');
-  if (s === 'new' || s === 'to-do' || s === 'todo' || s === 'proposed') return 'new';
-  if (s === 'approved') return 'approved';
-  if (s === 'committed') return 'committed';
-  if (s === 'active') return 'active';
-  if (s === 'in-progress' || s === 'inprogress' || s === 'doing') return 'inprogress';
-  if (s === 'review' || s === 'code-review' || s === 'testing') return 'review';
-  if (s === 'resolved') return 'resolved';
-  if (s === 'done') return 'done';
-  if (s === 'closed' || s === 'completed') return 'closed';
-  if (s === 'removed') return 'removed';
-  return 'new';
-}
-
-function recomputeTypeOptions() {
-  const combined = new Set<string>();
-  (Array.isArray(lastWorkItems) ? lastWorkItems : []).forEach((item: any) => {
-    const typeName = getWorkItemType(item);
-    if (typeName) combined.add(typeName);
-  });
-  typeOptionHints.forEach((hint) => combined.add(hint));
-  typeOptions = Array.from(combined).sort((a, b) => a.localeCompare(b));
-  if (typeFilter && !combined.has(typeFilter)) {
-    typeFilter = '';
-  }
-}
-
-function recomputeItemsForView() {
-  const items = Array.isArray(lastWorkItems) ? lastWorkItems : [];
-  try {
-    console.log(
-      '[svelte-main] recomputeItemsForView: lastWorkItems.length=',
-      items.length,
-      'filterText=',
-      filterText,
-      'typeFilter=',
-      typeFilter,
-      'stateFilter=',
-      stateFilter
-    );
-  } catch (err) {
-    void err;
-  }
-  recomputeTypeOptions();
-  normalizedQuery = String(filterText || '')
-    .trim()
-    .toLowerCase();
-  const filtered = items.filter(passesFilters);
-  const sorted = [...filtered].sort((a: any, b: any) => {
-    switch (sortKey) {
-      case 'id-asc':
-        return Number(a.id) - Number(b.id);
-      case 'id-desc':
-        return Number(b.id) - Number(a.id);
-      case 'title-asc': {
-        const at = String(a.fields?.['System.Title'] || '').toLowerCase();
-        const bt = String(b.fields?.['System.Title'] || '').toLowerCase();
-        return at.localeCompare(bt);
-      }
-      case 'updated-desc':
-      default: {
-        const ad = Date.parse(
-          a.fields?.['System.ChangedDate'] || a.fields?.['System.UpdatedDate'] || ''
-        );
-        const bd = Date.parse(
-          b.fields?.['System.ChangedDate'] || b.fields?.['System.UpdatedDate'] || ''
-        );
-        return (isNaN(bd) ? 0 : bd) - (isNaN(ad) ? 0 : ad);
-      }
-    }
-  });
-  itemsForView = sorted;
-  workItemCount = itemsForView.length;
-  // Recompute state options (distinct normalized states actually present in ALL items, not just filtered)
-  const allStatesSet = new Set<string>();
-  (Array.isArray(lastWorkItems) ? lastWorkItems : []).forEach((w: any) => {
-    const norm = normalizeState(w?.fields?.['System.State']);
-    allStatesSet.add(norm);
-  });
-  // Desired ordering reflects bucket order used in App.svelte
-  const order = [
-    'new',
-    'approved',
-    'committed',
-    'active',
-    'inprogress',
-    'review',
-    'resolved',
-    'done',
-    'closed',
-    'removed',
-  ];
-  stateOptions = order.filter((s) => allStatesSet.has(s));
-}
-
-function formatElapsedHHMM(sec: number): string {
-  const s = Math.max(0, Math.floor(Number(sec) || 0));
-  const h = Math.floor(s / 3600)
-    .toString()
-    .padStart(2, '0');
-  const m = Math.floor((s % 3600) / 60)
-    .toString()
-    .padStart(2, '0');
-  return `${h}:${m}`;
-}
-
-function onMessage(message: any) {
-  switch (message?.type) {
-    case 'workItemsLoaded': {
-      const items = Array.isArray(message.workItems) ? message.workItems : [];
-      const messageConnectionId = message?.connectionId;
-
-      try {
-        console.log('[svelte-main] workItemsLoaded received. count=', (items || []).length);
-        console.log(
-          '[svelte-main] workItemsLoaded sample ids=',
-          (items || []).slice(0, 5).map((i: any) => i.id || i.fields?.['System.Id'])
-        );
-        console.log(
-          '[svelte-main] current filters before apply: filterText=',
-          filterText,
-          'typeFilter=',
-          typeFilter,
-          'stateFilter=',
-          stateFilter
-        );
-        console.log(
-          '[svelte-main] messageConnectionId=',
-          messageConnectionId,
-          'activeConnectionId=',
-          activeConnectionId
-        );
-        // Additional diagnostics: if host sent zero items, log the entire message and connectionId
-        if (!items || (items && items.length === 0)) {
-          try {
-            console.warn('[svelte-main] workItemsLoaded arrived with 0 items — full message:');
-            console.warn(message);
-            console.warn('[svelte-main] connectionId on message =', message?.connectionId);
-            console.warn(
-              '[svelte-main] local persisted state: typeFilter=',
-              typeFilter,
-              'filterText=',
-              filterText,
-              'stateFilter=',
-              stateFilter
-            );
-            console.warn('[svelte-main] timestamp (ms)=', Date.now());
-          } catch (err) {
-            void err;
+      console.log(
+        '[svelte-main] recomputeItemsForView: lastWorkItems.length=',
+        items.length,
+        'filterText=',
+        filterText,
+        'typeFilter=',
+        typeFilter,
+        'stateFilter=',
+        stateFilter
+      );
+    } catch (err) {
+      void err;
+    }
+    recomputeTypeOptions();
+    normalizedQuery = String(filterText || '')
+      .trim()
+      .toLowerCase();
+    const filtered = items.filter(passesFilters);
+    const sorted = [...filtered].sort((a: any, b: any) => {
+      switch (sortKey) {
+        case 'id-asc':
+          return Number(a.id) - Number(b.id);
+        case 'id-desc':
+          return Number(b.id) - Number(a.id);
+        case 'title-asc': {
+          const at = String(a.fields?.['System.Title'] || '').toLowerCase();
+          const bt = String(b.fields?.['System.Title'] || '').toLowerCase();
+          return at.localeCompare(bt);
+        }
+        case 'updated-desc':
+        default: {
+          const ad = Date.parse(
+            a.fields?.['System.ChangedDate'] || a.fields?.['System.UpdatedDate'] || ''
+          );
+          const bd = Date.parse(
+            b.fields?.['System.ChangedDate'] || b.fields?.['System.UpdatedDate'] || ''
+          );
+          return (isNaN(bd) ? 0 : bd) - (isNaN(ad) ? 0 : ad);
+        }
+      }
+    });
+    itemsForView = sorted;
+    workItemCount = itemsForView.length;
+    // Recompute state options (distinct normalized states actually present in ALL items, not just filtered)
+    const allStatesSet = new Set<string>();
+    (Array.isArray(lastWorkItems) ? lastWorkItems : []).forEach((w: any) => {
+      const norm = normalizeState(w?.fields?.['System.State']);
+      allStatesSet.add(norm);
+    });
+    // Desired ordering reflects bucket order used in App.svelte
+    const order = [
+      'new',
+      'approved',
+      'committed',
+      'active',
+      'inprogress',
+      'review',
+      'resolved',
+      'done',
+      'closed',
+      'removed',
+    ];
+    stateOptions = order.filter((s) => allStatesSet.has(s));
+  }
+
+  function formatElapsedHHMM(sec: number): string {
+    const s = Math.max(0, Math.floor(Number(sec) || 0));
+    const h = Math.floor(s / 3600)
+      .toString()
+      .padStart(2, '0');
+    const m = Math.floor((s % 3600) / 60)
+      .toString()
+      .padStart(2, '0');
+    return `${h}:${m}`;
+  }
+
+  function onMessage(message: any) {
+    switch (message?.type) {
+      case 'workItemsLoaded': {
+        const items = Array.isArray(message.workItems) ? message.workItems : [];
+        const messageConnectionId = message?.connectionId;
+
+        try {
+          console.log('[svelte-main] workItemsLoaded received. count=', (items || []).length);
+          console.log(
+            '[svelte-main] workItemsLoaded sample ids=',
+            (items || []).slice(0, 5).map((i: any) => i.id || i.fields?.['System.Id'])
+          );
+          console.log(
+            '[svelte-main] current filters before apply: filterText=',
+            filterText,
+            'typeFilter=',
+            typeFilter,
+            'stateFilter=',
+            stateFilter
+          );
+          console.log(
+            '[svelte-main] messageConnectionId=',
+            messageConnectionId,
+            'activeConnectionId=',
+            activeConnectionId
+          );
+          // Additional diagnostics: if host sent zero items, log the entire message and connectionId
+          if (!items || (items && items.length === 0)) {
+            try {
+              console.warn('[svelte-main] workItemsLoaded arrived with 0 items — full message:');
+              console.warn(message);
+              console.warn('[svelte-main] connectionId on message =', message?.connectionId);
+              console.warn(
+                '[svelte-main] local persisted state: typeFilter=',
+                typeFilter,
+                'filterText=',
+                filterText,
+                'stateFilter=',
+                stateFilter
+              );
+              console.warn('[svelte-main] timestamp (ms)=', Date.now());
+            } catch (err) {
+              void err;
+            }
           }
-        }
-      } catch (err) {
-        void err;
-      }
-
-      // If this message is for a specific connection, restore its state
-      if (messageConnectionId && messageConnectionId === activeConnectionId) {
-        applyConnectionState(messageConnectionId);
-      }
-
-      searchHaystackCache = new WeakMap();
-      lastWorkItems = items;
-      if (typeof message.kanbanView === 'boolean') {
-        kanbanView = message.kanbanView;
-      }
-      recomputeItemsForView();
-      workItemCount = itemsForView.length;
-      loading = false;
-      errorMsg = '';
-      if (activeId) {
-        const match = findWorkItemById(activeId);
-        if (match) {
-          activeTitle = String(match.fields?.['System.Title'] || `#${activeId}`);
-        }
-      }
-      if (summaryWorkItemId) {
-        if (!summaryDraft || !summaryDraft.trim()) {
-          const persisted = loadDraftForWorkItem(summaryWorkItemId);
-          if (persisted !== null) summaryDraft = persisted;
-        }
-      }
-      syncApp();
-      break;
-    }
-    case 'workItemsError': {
-      loading = false;
-      errorMsg = String(message?.error || 'Failed to load work items.');
-      syncApp();
-      break;
-    }
-    case 'timerUpdate': {
-      const snap = message?.timer;
-      const hasTimer = snap && typeof snap.workItemId !== 'undefined';
-      timerActive = !!hasTimer;
-      timerRunning = !!hasTimer && !snap.isPaused;
-      elapsedSeconds = hasTimer ? Number(snap?.elapsedSeconds || 0) : 0;
-      timerElapsedLabel = hasTimer ? formatElapsedHHMM(elapsedSeconds) : '';
-      if (hasTimer) {
-        const newActiveId = Number(snap.workItemId) || 0;
-        activeId = newActiveId;
-        activeTitle =
-          snap.workItemTitle || getWorkItemTitle(activeId) || (activeId ? `#${activeId}` : '');
-        const targetChanged = summaryWorkItemId !== activeId;
-        setSummaryTarget(activeId, { ensureOpen: false, refreshDraft: targetChanged });
-        if (!summaryDraft || !summaryDraft.trim()) {
-          const persisted = loadDraftForWorkItem(activeId);
-          if (persisted && persisted.length > 0) {
-            summaryDraft = persisted;
-          } else {
-            const seconds = Number(snap.elapsedSeconds || 0);
-            const hours = Math.max(0, seconds / 3600);
-            const fallbackTitle = activeTitle || `#${activeId}`;
-            summaryDraft = `Worked approximately ${hours.toFixed(
-              2
-            )} hours on ${fallbackTitle}. Provide a short summary of what you accomplished.`;
+        } catch (err) {
+          void err;
+        }
+
+        // If this message is for a specific connection, restore its state
+        if (messageConnectionId && messageConnectionId === activeConnectionId) {
+          applyConnectionState(messageConnectionId);
+        }
+
+        searchHaystackCache = new WeakMap();
+        lastWorkItems = items;
+        if (typeof message.kanbanView === 'boolean') {
+          kanbanView = message.kanbanView;
+        }
+        recomputeItemsForView();
+        workItemCount = itemsForView.length;
+        loading = false;
+        errorMsg = '';
+        if (activeId) {
+          const match = findWorkItemById(activeId);
+          if (match) {
+            activeTitle = String(match.fields?.['System.Title'] || `#${activeId}`);
           }
         }
-      } else {
-        activeId = 0;
-        activeTitle = '';
-        timerRunning = false;
-        elapsedSeconds = 0;
-        timerElapsedLabel = '';
-      }
-      syncApp();
-      break;
-    }
-    case 'moveWorkItemResult': {
-      const id = Number(message.id);
-      if (!id || !pendingMoves.has(id)) break;
-      const pending = pendingMoves.get(id);
-      pendingMoves.delete(id);
-      if (!message.success) {
-        const found = (lastWorkItems || []).find((w: any) => Number(w.id) === id);
-        if (found && found.fields && pending) {
-          found.fields['System.State'] = pending.prevState;
-          searchHaystackCache.delete(found);
+        if (summaryWorkItemId) {
+          if (!summaryDraft || !summaryDraft.trim()) {
+            const persisted = loadDraftForWorkItem(summaryWorkItemId);
+            if (persisted !== null) summaryDraft = persisted;
+          }
+        }
+        syncApp();
+        break;
+      }
+      case 'workItemsError': {
+        loading = false;
+        errorMsg = String(message?.error || 'Failed to load work items.');
+        syncApp();
+        break;
+      }
+      case 'timerUpdate': {
+        const snap = message?.timer;
+        const hasTimer = snap && typeof snap.workItemId !== 'undefined';
+        timerActive = !!hasTimer;
+        timerRunning = !!hasTimer && !snap.isPaused;
+        elapsedSeconds = hasTimer ? Number(snap?.elapsedSeconds || 0) : 0;
+        timerElapsedLabel = hasTimer ? formatElapsedHHMM(elapsedSeconds) : '';
+        if (hasTimer) {
+          const newActiveId = Number(snap.workItemId) || 0;
+          activeId = newActiveId;
+          activeTitle =
+            snap.workItemTitle || getWorkItemTitle(activeId) || (activeId ? `#${activeId}` : '');
+          const targetChanged = summaryWorkItemId !== activeId;
+          setSummaryTarget(activeId, { ensureOpen: false, refreshDraft: targetChanged });
+          setSummaryTarget(activeId, { ensureOpen: false, refreshDraft: targetChanged });
+          if (!summaryDraft || !summaryDraft.trim()) {
+            const persisted = loadDraftForWorkItem(activeId);
+            if (persisted && persisted.length > 0) {
+              summaryDraft = persisted;
+            } else {
+              const seconds = Number(snap.elapsedSeconds || 0);
+              const hours = Math.max(0, seconds / 3600);
+              const fallbackTitle = activeTitle || `#${activeId}`;
+              summaryDraft = `Worked approximately ${hours.toFixed(
+                2
+              )} hours on ${fallbackTitle}. Provide a short summary of what you accomplished.`;
+            }
+          }
+        } else {
+          activeId = 0;
+          activeTitle = '';
+          timerRunning = false;
+          elapsedSeconds = 0;
+          timerElapsedLabel = '';
+        }
+        syncApp();
+        break;
+      }
+      case 'moveWorkItemResult': {
+        const id = Number(message.id);
+        if (!id || !pendingMoves.has(id)) break;
+        const pending = pendingMoves.get(id);
+        pendingMoves.delete(id);
+        if (!message.success) {
+          const found = (lastWorkItems || []).find((w: any) => Number(w.id) === id);
+          if (found && found.fields && pending) {
+            found.fields['System.State'] = pending.prevState;
+            searchHaystackCache.delete(found);
+            recomputeItemsForView();
+          }
+          syncApp();
+          addToast(`Move failed: ${message.error || 'Unknown error'}`, { type: 'error' });
+        } else if (message.newState) {
+          const found = (lastWorkItems || []).find((w: any) => Number(w.id) === id);
+          if (found && found.fields) {
+            found.fields['System.State'] = message.newState;
+            searchHaystackCache.delete(found);
+            recomputeItemsForView();
+          }
+          syncApp();
+          if (pending && pending.prevState !== message.newState) {
+            addToast(`Moved #${id} → ${message.newState}`, { type: 'success', timeout: 2500 });
+          }
+        }
+        break;
+      }
+      case 'toggleKanbanView': {
+        kanbanView = !kanbanView;
+        persistViewState();
+        syncApp();
+        break;
+      }
+      case 'workItemTypeOptions': {
+        const list = Array.isArray(message?.types) ? message.types : [];
+        let changed = false;
+        for (const entry of list) {
+          const value = typeof entry === 'string' ? entry.trim() : '';
+          if (!value) continue;
+          if (!typeOptionHints.has(value)) {
+            typeOptionHints.add(value);
+            changed = true;
+          }
+        }
+        if (changed) {
           recomputeItemsForView();
-        }
-        syncApp();
-        addToast(`Move failed: ${message.error || 'Unknown error'}`, { type: 'error' });
-      } else if (message.newState) {
-        const found = (lastWorkItems || []).find((w: any) => Number(w.id) === id);
-        if (found && found.fields) {
-          found.fields['System.State'] = message.newState;
-          searchHaystackCache.delete(found);
-          recomputeItemsForView();
-        }
-        syncApp();
-        if (pending && pending.prevState !== message.newState) {
-          addToast(`Moved #${id} → ${message.newState}`, { type: 'success', timeout: 2500 });
-        }
-      }
-      break;
-    }
-    case 'toggleKanbanView': {
-      kanbanView = !kanbanView;
-      persistViewState();
-      syncApp();
-      break;
-    }
-    case 'workItemTypeOptions': {
-      const list = Array.isArray(message?.types) ? message.types : [];
-      let changed = false;
-      for (const entry of list) {
-        const value = typeof entry === 'string' ? entry.trim() : '';
-        if (!value) continue;
-        if (!typeOptionHints.has(value)) {
-          typeOptionHints.add(value);
-          changed = true;
-        }
-      }
-      if (changed) {
+          syncApp();
+        }
+        break;
+      }
+      case 'uiPreferences': {
+        const prefs = message?.preferences || {};
+        if (typeof prefs.kanbanView === 'boolean') kanbanView = prefs.kanbanView;
+        if (typeof prefs.filterText === 'string') filterText = prefs.filterText;
+        if (typeof prefs.typeFilter === 'string') typeFilter = prefs.typeFilter;
+        if (typeof prefs.stateFilter === 'string') stateFilter = prefs.stateFilter;
+        if (typeof prefs.sortKey === 'string') sortKey = prefs.sortKey;
         recomputeItemsForView();
         syncApp();
-      }
-      break;
-    }
-    case 'uiPreferences': {
-      const prefs = message?.preferences || {};
-      if (typeof prefs.kanbanView === 'boolean') kanbanView = prefs.kanbanView;
-      if (typeof prefs.filterText === 'string') filterText = prefs.filterText;
-      if (typeof prefs.typeFilter === 'string') typeFilter = prefs.typeFilter;
-      if (typeof prefs.stateFilter === 'string') stateFilter = prefs.stateFilter;
-      if (typeof prefs.sortKey === 'string') sortKey = prefs.sortKey;
-      recomputeItemsForView();
-      syncApp();
-      break;
-    }
-    case 'copilotPromptCopied': {
-      const provider = message?.provider === 'openai' ? 'openai' : 'builtin';
-      summaryProvider = provider;
-      const workItemId = Number(message.workItemId || 0);
-      if (workItemId) {
-        setSummaryTarget(workItemId, { ensureOpen: true, refreshDraft: false });
-      }
-      if (provider === 'openai' && typeof message.summary === 'string' && message.summary.trim()) {
-        summaryDraft = message.summary.trim();
-        if (summaryWorkItemId) saveDraftForWorkItem(summaryWorkItemId, summaryDraft);
-      } else if (
-        provider === 'builtin' &&
-        typeof message.prompt === 'string' &&
-        message.prompt.trim() &&
-        (!summaryDraft || !summaryDraft.trim())
-      ) {
-        summaryDraft = message.prompt;
-      }
-      setSummaryBusy(false);
-      setSummaryStatus(
-        provider === 'openai'
-          ? 'OpenAI summary copied to clipboard.'
-          : 'Copilot prompt copied to clipboard. Paste into Copilot chat to generate a summary.',
-        { timeout: 3500 }
-      );
-      syncApp();
-      break;
-    }
-    case 'stopAndApplyResult': {
-      const id = Number(message.workItemId);
-      const hours = Number(message.hours || 0);
-      setSummaryBusy(false);
-      if (Number.isFinite(id) && id > 0) {
-        setSummaryTarget(id, { ensureOpen: true, refreshDraft: false });
-      }
-      summaryDraft = '';
-      if (Number.isFinite(id) && id > 0) {
-        removeDraftForWorkItem(id);
-      }
-      setSummaryStatus(`Applied ${hours.toFixed(2)} hours to work item #${id}.`, { timeout: 4000 });
-      syncApp();
-      break;
-    }
-    case 'connectionsUpdate': {
-      const receivedConnections = Array.isArray(message?.connections) ? message.connections : [];
-      connections = receivedConnections.map((conn: any) => ({
-        id: String(conn.id || ''),
-        label: String(conn.label || ''),
-        organization: String(conn.organization || ''),
-        project: String(conn.project || ''),
-      }));
-      const newActiveConnectionId = message?.activeConnectionId
-        ? String(message.activeConnectionId)
-        : undefined;
-
-      // If the active connection changed, apply its state
-      if (newActiveConnectionId && newActiveConnectionId !== activeConnectionId) {
-        if (activeConnectionId) {
-          saveConnectionState(activeConnectionId);
-        }
-        activeConnectionId = newActiveConnectionId;
-        applyConnectionState(activeConnectionId);
-      } else {
-        activeConnectionId = newActiveConnectionId;
-      }
-
-      try {
-        console.log('[svelte-main] connectionsUpdate received:', {
-          count: connections.length,
-          activeConnectionId,
-          connections: connections.map((c) => ({ id: c.id, label: c.label })),
+        break;
+      }
+      case 'copilotPromptCopied': {
+        const provider = message?.provider === 'openai' ? 'openai' : 'builtin';
+        summaryProvider = provider;
+        const workItemId = Number(message.workItemId || 0);
+        if (workItemId) {
+          setSummaryTarget(workItemId, { ensureOpen: true, refreshDraft: false });
+        }
+        if (
+          provider === 'openai' &&
+          typeof message.summary === 'string' &&
+          message.summary.trim()
+        ) {
+          summaryDraft = message.summary.trim();
+          if (summaryWorkItemId) saveDraftForWorkItem(summaryWorkItemId, summaryDraft);
+        } else if (
+          provider === 'builtin' &&
+          typeof message.prompt === 'string' &&
+          message.prompt.trim() &&
+          (!summaryDraft || !summaryDraft.trim())
+        ) {
+          summaryDraft = message.prompt;
+        }
+        setSummaryBusy(false);
+        setSummaryStatus(
+          provider === 'openai'
+            ? 'OpenAI summary copied to clipboard.'
+            : 'Copilot prompt copied to clipboard. Paste into Copilot chat to generate a summary.',
+          { timeout: 3500 }
+        );
+        syncApp();
+        break;
+      }
+      case 'stopAndApplyResult': {
+        const id = Number(message.workItemId);
+        const hours = Number(message.hours || 0);
+        setSummaryBusy(false);
+        if (Number.isFinite(id) && id > 0) {
+          setSummaryTarget(id, { ensureOpen: true, refreshDraft: false });
+        }
+        summaryDraft = '';
+        if (Number.isFinite(id) && id > 0) {
+          removeDraftForWorkItem(id);
+        }
+        setSummaryStatus(`Applied ${hours.toFixed(2)} hours to work item #${id}.`, {
+          timeout: 4000,
         });
-      } catch (err) {
-        void err;
-      }
-      syncApp();
-      break;
-    }
-    case 'selfTestPing': {
-      postMessage({ type: 'selfTestPong', nonce: message.nonce, signature: 'svelte-entry' });
-      break;
-    }
-    default:
-      break;
-  }
-}
-
-function boot() {
-  window.addEventListener('message', (ev) => onMessage(ev.data));
-  // Signal readiness and request initial data
-  loading = true;
-  errorMsg = '';
-  postMessage({ type: 'webviewReady' });
-  postMessage({ type: 'getWorkItems' });
-  ensureApp();
-}
-
-if (document.readyState === 'loading') {
-  document.addEventListener('DOMContentLoaded', () => boot());
-} else {
-  boot();
+        syncApp();
+        break;
+      }
+      case 'connectionsUpdate': {
+        const receivedConnections = Array.isArray(message?.connections) ? message.connections : [];
+        connections = receivedConnections.map((conn: any) => ({
+          id: String(conn.id || ''),
+          label: String(conn.label || ''),
+          organization: String(conn.organization || ''),
+          project: String(conn.project || ''),
+        }));
+        const newActiveConnectionId = message?.activeConnectionId
+          ? String(message.activeConnectionId)
+          : undefined;
+
+        // If the active connection changed, apply its state
+        if (newActiveConnectionId && newActiveConnectionId !== activeConnectionId) {
+          if (activeConnectionId) {
+            saveConnectionState(activeConnectionId);
+          }
+          activeConnectionId = newActiveConnectionId;
+          applyConnectionState(activeConnectionId);
+        } else {
+          activeConnectionId = newActiveConnectionId;
+        }
+
+        try {
+          console.log('[svelte-main] connectionsUpdate received:', {
+            count: connections.length,
+            activeConnectionId,
+            connections: connections.map((c) => ({ id: c.id, label: c.label })),
+          });
+        } catch (err) {
+          void err;
+        }
+        syncApp();
+        break;
+      }
+      case 'selfTestPing': {
+        postMessage({ type: 'selfTestPong', nonce: message.nonce, signature: 'svelte-entry' });
+        break;
+      }
+      default:
+        break;
+    }
+  }
+
+  function boot() {
+    window.addEventListener('message', (ev) => onMessage(ev.data));
+    // Signal readiness and request initial data
+    loading = true;
+    errorMsg = '';
+    postMessage({ type: 'webviewReady' });
+    postMessage({ type: 'getWorkItems' });
+    ensureApp();
+  }
+
+  if (document.readyState === 'loading') {
+    document.addEventListener('DOMContentLoaded', () => boot());
+  } else {
+    boot();
+  }
 }
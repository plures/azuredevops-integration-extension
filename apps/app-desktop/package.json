--- conflicted
+++ resolved
@@ -17,15 +17,8 @@
     "@tauri-apps/api": "^2",
     "@tauri-apps/plugin-dialog": "^2",
     "@tauri-apps/plugin-fs": "^2",
-<<<<<<< HEAD
-    "@tauri-apps/plugin-http": "^2.5.4",
-    "@tauri-apps/plugin-opener": "^2",
-    "@tauri-apps/plugin-os": "^2",
-    "@tauri-apps/plugin-store": "^2",
-=======
     "@tauri-apps/plugin-updater": "^2",
     "xstate": "^5.23.0",
->>>>>>> b1ddfc01
     "@xstate/svelte": "file:../../src/fsm/xstate-svelte",
     "axios": "^1.12.2",
     "azure-devops-node-api": "^15.1.1",

{
  "$schema": "https://schema.tauri.app/config/2",
  "productName": "Azure DevOps Integration",
  "version": "2.4.4",
  "identifier": "com.plures.azuredevops-integration",
  "build": {
    "beforeDevCommand": "npm run dev",
    "devUrl": "http://localhost:1420",
    "beforeBuildCommand": "npm run build",
    "frontendDist": "../build"
  },
  "app": {
    "windows": [
      {
        "title": "Azure DevOps Integration",
        "width": 1200,
        "height": 800,
        "minWidth": 800,
        "minHeight": 600
      }
    ],
    "security": {
      "csp": null
    }
  },
  "bundle": {
    "active": true,
    "targets": "all",
    "icon": [
      "icons/32x32.png",
      "icons/128x128.png",
      "icons/128x128@2x.png",
      "icons/icon.icns",
      "icons/icon.ico"
    ]
<<<<<<< HEAD
=======
  },
  "plugins": {
    "updater": {
      "active": true,
      "endpoints": [
        "https://github.com/plures/azuredevops-integration-extension/releases/download/latest/latest.json"
      ],
      "dialog": true,
      "pubkey": ""
    }
>>>>>>> b1ddfc01
  }
}<|MERGE_RESOLUTION|>--- conflicted
+++ resolved
@@ -33,18 +33,15 @@
       "icons/icon.icns",
       "icons/icon.ico"
     ]
-<<<<<<< HEAD
-=======
   },
-  "plugins": {
+   "plugins": {
     "updater": {
       "active": true,
       "endpoints": [
         "https://github.com/plures/azuredevops-integration-extension/releases/download/latest/latest.json"
       ],
       "dialog": true,
-      "pubkey": ""
+      "pubkey": "ssh-ed25519 AAAAC3NzaC1lZDI1NTE5AAAAIFnNiIjnERSShwGe7PolUgnYZUCrpeNoEqyhfhh2qPWI code-signing plures.io"
     }
->>>>>>> b1ddfc01
   }
 }
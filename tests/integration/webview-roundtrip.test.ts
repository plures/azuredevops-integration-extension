import * as path from 'path';
import { fileURLToPath } from 'node:url';
import { runTests, downloadAndUnzipVSCode } from '@vscode/test-electron';
import { spawn } from 'child_process';

// This is a high-level smoke test scaffold. It requires installed extension build and will be run in CI.
// Implemented as placeholder showing how the test runner would be invoked in CI; actual in-test code lives in ./integration-tests folder when run in a real environment.

const __filename = fileURLToPath(import.meta.url);
const __dirname = path.dirname(__filename);

// Check if we're in a headless environment and setup virtual display if needed
async function setupVirtualDisplay(): Promise<() => void> {
  const isCI = process.env.CI === 'true';
  const hasDisplay = !!process.env.DISPLAY;

  if (isCI && !hasDisplay) {
    console.log('Setting up virtual display for headless environment...');

    // Try to setup Xvfb (X Virtual Framebuffer)
    try {
      const xvfb = spawn('Xvfb', [':99', '-screen', '0', '1024x768x24'], {
        detached: true,
        stdio: 'ignore',
      });

      // Set DISPLAY environment variable
      process.env.DISPLAY = ':99';

      // Wait a moment for Xvfb to start
      await new Promise((resolve) => setTimeout(resolve, 1000));

      console.log('Virtual display setup complete');

      // Return cleanup function
      return () => {
        try {
          xvfb.kill();
        } catch {
          // Ignore cleanup errors
        }
      };
    } catch (error) {
      const msg = error instanceof Error ? error.message : String(error);
      console.warn('Failed to setup virtual display:', msg);
      // Continue without virtual display - fallback mode
    }
  }

  return () => {}; // No-op cleanup
}

// Check if we can download VS Code or if we should skip
async function canDownloadVSCode(): Promise<boolean> {
  try {
    // Try a simple HTTP request to test connectivity with a timeout
    const controller = new AbortController();
    const timeoutId = setTimeout(() => controller.abort(), 5000);

    const response = await fetch('https://update.code.visualstudio.com/api/releases/stable', {
      method: 'HEAD',
      signal: controller.signal,
    });

    clearTimeout(timeoutId);
    return response.ok;
  } catch (error) {
    const msg = error instanceof Error ? error.message : String(error);
    console.warn('Cannot reach VS Code download server:', msg);
    return false;
  }
}

async function main() {
  let cleanup = () => {};

  try {
    // Setup virtual display if needed
    cleanup = await setupVirtualDisplay();

    // Check if we can download VS Code
    const canDownload = await canDownloadVSCode();
    if (!canDownload) {
      console.log(
        'Cannot download VS Code - skipping integration tests (this is expected in some environments)'
      );
      process.exit(0); // Exit successfully but skip tests
    }

    console.log('Downloading VS Code...');
    let vscodeExecutablePath;
    try {
<<<<<<< HEAD
      // Use a VS Code version compatible with this extension's engines range
=======
>>>>>>> e54acb4d
      vscodeExecutablePath = await downloadAndUnzipVSCode('1.102.0');
      console.log('VS Code downloaded successfully');
    } catch (downloadError) {
      const msg = downloadError instanceof Error ? downloadError.message : String(downloadError);
      console.warn('Failed to download VS Code:', msg);
      console.log(
        'Skipping integration tests due to download failure (this is expected in some environments)'
      );
      process.exit(0); // Exit successfully but skip tests
    }

    const extensionDevelopmentPath = path.resolve(__dirname, '../../');
<<<<<<< HEAD
    const testsOutDir = path.resolve(extensionDevelopmentPath, 'out', 'integration-tests');
    const extensionTestsPath = path.resolve(testsOutDir, 'index.js');
=======
    const extensionTestsPath = path.resolve(
      extensionDevelopmentPath,
      'out',
      'integration-tests',
      'index.js'
    );
>>>>>>> e54acb4d

    // Check if integration tests are compiled and compile if needed
    const fs = await import('fs');
    if (!fs.existsSync(extensionTestsPath)) {
      console.log('Integration tests not compiled - compiling now...');
      // Compile integration tests
      const { execSync } = await import('child_process');
      try {
        execSync('npm run compile-tests:integration', {
          cwd: extensionDevelopmentPath,
          stdio: 'inherit',
        });
      } catch (compileError) {
        console.error('Failed to compile integration tests:', compileError);
        throw compileError;
      }
    }

    // Ensure compiled integration tests are executed as CommonJS, regardless of root package type
    try {
      const pathCjsPkg = path.resolve(testsOutDir, 'package.json');
      fs.writeFileSync(pathCjsPkg, JSON.stringify({ type: 'commonjs' }, null, 2));
    } catch (e) {
      console.warn('Failed to write CommonJS package.json in integration tests output:', e);
    }

    console.log('Running integration tests...');

    // Add timeout wrapper to prevent hanging
    const testTimeout = 120000; // 2 minutes timeout for the entire test run
    await Promise.race([
      runTests({
        vscodeExecutablePath,
        extensionDevelopmentPath,
        extensionTestsPath,
        launchArgs: [
          '--disable-web-security',
          '--disable-features=VizDisplayCompositor',
          '--no-sandbox',
          '--disable-gpu',
          '--disable-dev-shm-usage',
          '--disable-background-timer-throttling',
          '--disable-backgrounding-occluded-windows',
          '--extensionDevelopmentPath=' + extensionDevelopmentPath,
        ],
      }),
      new Promise((_, reject) =>
        setTimeout(() => {
          reject(new Error(`Integration tests timed out after ${testTimeout / 1000} seconds`));
        }, testTimeout)
      ),
    ]);

    console.log('Integration tests completed successfully');
  } catch (err) {
    console.error('Failed to run tests', err);

    // If the error is related to display/graphics, provide helpful information
    const msg =
      err && typeof err === 'object' && 'message' in err ? String((err as any).message) : '';
    const sig =
      err && typeof err === 'object' && 'signal' in err ? String((err as any).signal) : '';
    if (msg.includes('DISPLAY') || msg.includes('X11') || sig === 'SIGSEGV') {
      console.error('\n=== Integration Test Environment Issue ===');
      console.error('This error suggests VS Code cannot run in the current environment.');
      console.error('Integration tests require a graphical environment or virtual display.');
      console.error('\nPossible solutions:');
      console.error('1. Install xvfb: apt-get install xvfb');
      console.error('2. Run with xvfb-run: xvfb-run -a npm run test:integration');
      console.error('3. Use GitHub Actions with appropriate display setup');
      console.error('\nFor local development:');
      console.error('- On Linux: Run in desktop environment or install xvfb');
      console.error('- On macOS/Windows: Should work out of the box');
      console.error('==========================================\n');
    }

    process.exit(1);
  } finally {
    // Clean up virtual display
    cleanup();
  }
}

main();<|MERGE_RESOLUTION|>--- conflicted
+++ resolved
@@ -90,10 +90,7 @@
     console.log('Downloading VS Code...');
     let vscodeExecutablePath;
     try {
-<<<<<<< HEAD
       // Use a VS Code version compatible with this extension's engines range
-=======
->>>>>>> e54acb4d
       vscodeExecutablePath = await downloadAndUnzipVSCode('1.102.0');
       console.log('VS Code downloaded successfully');
     } catch (downloadError) {
@@ -106,17 +103,13 @@
     }
 
     const extensionDevelopmentPath = path.resolve(__dirname, '../../');
-<<<<<<< HEAD
     const testsOutDir = path.resolve(extensionDevelopmentPath, 'out', 'integration-tests');
-    const extensionTestsPath = path.resolve(testsOutDir, 'index.js');
-=======
     const extensionTestsPath = path.resolve(
       extensionDevelopmentPath,
       'out',
       'integration-tests',
       'index.js'
     );
->>>>>>> e54acb4d
 
     // Check if integration tests are compiled and compile if needed
     const fs = await import('fs');
